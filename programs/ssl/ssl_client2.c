/*
 *  SSL client with certificate authentication
 *
 *  Copyright The Mbed TLS Contributors
 *  SPDX-License-Identifier: Apache-2.0
 *
 *  Licensed under the Apache License, Version 2.0 (the "License"); you may
 *  not use this file except in compliance with the License.
 *  You may obtain a copy of the License at
 *
 *  http://www.apache.org/licenses/LICENSE-2.0
 *
 *  Unless required by applicable law or agreed to in writing, software
 *  distributed under the License is distributed on an "AS IS" BASIS, WITHOUT
 *  WARRANTIES OR CONDITIONS OF ANY KIND, either express or implied.
 *  See the License for the specific language governing permissions and
 *  limitations under the License.
 */

#if !defined(MBEDTLS_CONFIG_FILE)
#include "mbedtls/config.h"
#else
#include MBEDTLS_CONFIG_FILE
#endif



#if defined(MBEDTLS_PLATFORM_C)
#include "mbedtls/platform.h"
#else
#include <stdio.h>
#include <stdlib.h>
#define mbedtls_time       time
#define mbedtls_time_t     time_t
#define mbedtls_printf     printf
#define mbedtls_fprintf    fprintf
#define mbedtls_snprintf   snprintf
#define mbedtls_calloc     calloc
#define mbedtls_free       free
#define mbedtls_exit            exit
#define MBEDTLS_EXIT_SUCCESS    EXIT_SUCCESS
#define MBEDTLS_EXIT_FAILURE    EXIT_FAILURE
#endif

#if !defined(MBEDTLS_ENTROPY_C) || \
    !defined(MBEDTLS_SSL_TLS_C) || !defined(MBEDTLS_SSL_CLI_C) || \
    !defined(MBEDTLS_NET_C) || !defined(MBEDTLS_CTR_DRBG_C) || \
    defined(MBEDTLS_PSA_CRYPTO_KEY_ID_ENCODES_OWNER)
int main( void )
{
    mbedtls_printf( "MBEDTLS_ENTROPY_C and/or "
           "MBEDTLS_SSL_TLS_C and/or MBEDTLS_SSL_CLI_C and/or "
           "MBEDTLS_NET_C and/or MBEDTLS_CTR_DRBG_C and/or not defined "
           " and/or MBEDTLS_PSA_CRYPTO_KEY_ID_ENCODES_OWNER defined.\n" );
    mbedtls_exit( 0 );
}
#else

#if defined(MBEDTLS_MEMORY_BUFFER_ALLOC_C)
#include "mbedtls/memory_buffer_alloc.h"
#endif

#include "mbedtls/net_sockets.h"
#include "mbedtls/ssl.h"
#include "mbedtls/entropy.h"
#include "mbedtls/ctr_drbg.h"
#include "mbedtls/certs.h"
#include "mbedtls/x509.h"
#include "mbedtls/error.h"
#include "mbedtls/debug.h"
#include "mbedtls/timing.h"
#include "mbedtls/base64.h"

#if defined(MBEDTLS_USE_PSA_CRYPTO)
#include "psa/crypto.h"
#include "mbedtls/psa_util.h"
#endif

#if defined(MBEDTLS_SSL_PROTO_TLS1_3_EXPERIMENTAL)
#include "mbedtls/ssl_ticket.h"
#endif

#include <test/helpers.h>

#include <stdio.h>
#include <stdlib.h>
#include <string.h>

/* Size of memory to be allocated for the heap, when using the library's memory
 * management and MBEDTLS_MEMORY_BUFFER_ALLOC_C is enabled. */
#define MEMORY_HEAP_SIZE      120000

#define MAX_REQUEST_SIZE      20000
#define MAX_REQUEST_SIZE_STR "20000"

#define DFL_SERVER_NAME         "localhost"
#define DFL_SERVER_ADDR         NULL
#define DFL_SERVER_PORT         "4433"
#define DFL_REQUEST_PAGE        "/"
#define DFL_REQUEST_SIZE        -1
#define DFL_DEBUG_LEVEL         0
#define DFL_CONTEXT_CRT_CB      0
#define DFL_NBIO                0
#define DFL_EVENT               0
#define DFL_READ_TIMEOUT        0
#define DFL_MAX_RESEND          0
#define DFL_CA_FILE             ""
#define DFL_CA_PATH             ""
#define DFL_CRT_FILE            ""
#define DFL_KEY_FILE            ""
#define DFL_KEY_OPAQUE          0
#define DFL_KEY_PWD             ""
#define DFL_PSK                 ""
#define DFL_KEY_EXCHANGE_MODES  MBEDTLS_SSL_TLS13_KEY_EXCHANGE_MODE_ALL
#define DFL_EARLY_DATA          MBEDTLS_SSL_EARLY_DATA_DISABLED
#define DFL_PSK_OPAQUE          0
#define DFL_PSK_IDENTITY        "Client_identity"
#define DFL_ECJPAKE_PW          NULL
#define DFL_EC_MAX_OPS          -1
#define DFL_FORCE_CIPHER        0
#define DFL_RENEGOTIATION       MBEDTLS_SSL_RENEGOTIATION_DISABLED
#define DFL_ALLOW_LEGACY        -2
#define DFL_RENEGOTIATE         0
#define DFL_EXCHANGES           1
#define DFL_MIN_VERSION         -1
#define DFL_MAX_VERSION         -1
#define DFL_ARC4                -1
#define DFL_SHA1                -1
#define DFL_AUTH_MODE           -1
#define DFL_MFL_CODE            MBEDTLS_SSL_MAX_FRAG_LEN_NONE
#define DFL_TRUNC_HMAC          -1
#define DFL_RECSPLIT            -1
#define DFL_DHMLEN              -1
#define DFL_RECONNECT           0
#define DFL_RECO_DELAY          0
#define DFL_RECO_MODE           1
#define DFL_CID_ENABLED         0
#define DFL_CID_VALUE           ""
#define DFL_CID_ENABLED_RENEGO  -1
#define DFL_CID_VALUE_RENEGO    NULL
#define DFL_RECONNECT_HARD      0
#define DFL_TICKETS             MBEDTLS_SSL_SESSION_TICKETS_ENABLED
#define DFL_ALPN_STRING         NULL
#define DFL_CURVES              NULL
#define DFL_TRANSPORT           MBEDTLS_SSL_TRANSPORT_STREAM
#define DFL_HS_TO_MIN           0
#define DFL_HS_TO_MAX           0
#define DFL_DTLS_MTU            -1
#define DFL_DGRAM_PACKING        1
#define DFL_FALLBACK            -1
#define DFL_EXTENDED_MS         -1
#define DFL_ETM                 -1
#define DFL_SERIALIZE           0
#define DFL_CONTEXT_FILE        ""
#define DFL_EXTENDED_MS_ENFORCE -1
#define DFL_CA_CALLBACK         0
#define DFL_EAP_TLS             0
#define DFL_REPRODUCIBLE        0
#define DFL_NSS_KEYLOG          0
#define DFL_NSS_KEYLOG_FILE     NULL
#define DFL_SKIP_CLOSE_NOTIFY   0
<<<<<<< HEAD
#define DFL_SIG_ALGS            NULL
=======
#define DFL_QUERY_CONFIG_MODE   0
#define DFL_USE_SRTP            0
#define DFL_SRTP_FORCE_PROFILE  0
#define DFL_SRTP_MKI            ""
>>>>>>> 1c54b541

#define GET_REQUEST "GET %s HTTP/1.0\r\nExtra-header: "
#define GET_REQUEST_END "\r\n\r\n"

#if defined(MBEDTLS_X509_CRT_PARSE_C)
#define USAGE_CONTEXT_CRT_CB \
    "    context_crt_cb=%%d   This determines whether the CRT verification callback is bound\n" \
    "                        to the SSL configuration of the SSL context.\n" \
    "                        Possible values:\n"\
    "                        - 0 (default): Use CRT callback bound to configuration\n" \
    "                        - 1: Use CRT callback bound to SSL context\n"
#else
#define USAGE_CONTEXT_CRT_CB ""
#endif /* MBEDTLS_X509_CRT_PARSE_C */
#if defined(MBEDTLS_X509_CRT_PARSE_C)
#if defined(MBEDTLS_FS_IO)
#define USAGE_IO \
    "    ca_file=%%s          The single file containing the top-level CA(s) you fully trust\n" \
    "                        default: \"\" (pre-loaded)\n" \
    "                        use \"none\" to skip loading any top-level CAs.\n" \
    "    ca_path=%%s          The path containing the top-level CA(s) you fully trust\n" \
    "                        default: \"\" (pre-loaded) (overrides ca_file)\n" \
    "                        use \"none\" to skip loading any top-level CAs.\n" \
    "    crt_file=%%s         Your own cert and chain (in bottom to top order, top may be omitted)\n" \
    "                        default: \"\" (pre-loaded)\n" \
    "    key_file=%%s         default: \"\" (pre-loaded)\n"\
    "    key_pwd=%%s          Password for key specified by key_file argument\n"\
    "                        default: none\n"
#else
#define USAGE_IO \
    "    No file operations available (MBEDTLS_FS_IO not defined)\n"
#endif /* MBEDTLS_FS_IO */
#else /* MBEDTLS_X509_CRT_PARSE_C */
#define USAGE_IO ""
#endif /* MBEDTLS_X509_CRT_PARSE_C */
#if defined(MBEDTLS_USE_PSA_CRYPTO) && defined(MBEDTLS_X509_CRT_PARSE_C)
#define USAGE_KEY_OPAQUE \
    "    key_opaque=%%d       Handle your private key as if it were opaque\n" \
    "                        default: 0 (disabled)\n"
#else
#define USAGE_KEY_OPAQUE ""
#endif

#if defined(MBEDTLS_SSL_DTLS_CONNECTION_ID)
#define USAGE_CID \
    "    cid=%%d             Disable (0) or enable (1) the use of the DTLS Connection ID extension.\n" \
    "                       default: 0 (disabled)\n"     \
    "    cid_renego=%%d      Disable (0) or enable (1) the use of the DTLS Connection ID extension during renegotiation.\n" \
    "                       default: same as 'cid' parameter\n"     \
    "    cid_val=%%s          The CID to use for incoming messages (in hex, without 0x).\n"  \
    "                        default: \"\"\n" \
    "    cid_val_renego=%%s   The CID to use for incoming messages (in hex, without 0x) after renegotiation.\n"  \
    "                        default: same as 'cid_val' parameter\n"
#else /* MBEDTLS_SSL_DTLS_CONNECTION_ID */
#define USAGE_CID ""
#endif /* MBEDTLS_SSL_DTLS_CONNECTION_ID */

#if defined(MBEDTLS_SSL_PROTO_TLS1_3_EXPERIMENTAL)
#define USAGE_KEX_MODES \
    "    key_exchange_modes=%%s   default: all\n"     \
    "                             options: psk, psk_dhe, ecdhe_ecdsa, psk_all, all\n"
#else
#define USAGE_KEX_MODES ""
#endif /* MBEDTLS_SSL_PROTO_TLS1_3_EXPERIMENTAL */

#if defined(MBEDTLS_KEY_EXCHANGE_SOME_PSK_ENABLED)
#define USAGE_PSK_RAW                                               \
    "    psk=%%s                  default: \"\" (disabled)\n"       \
    "                             The PSK values are in hex, without 0x.\n" \
    "    psk_identity=%%s         default: \"Client_identity\"\n"
#if defined(MBEDTLS_USE_PSA_CRYPTO)
#define USAGE_PSK_SLOT                          \
    "    psk_opaque=%%d       default: 0 (don't use opaque static PSK)\n"     \
    "                          Enable this to store the PSK configured through command line\n" \
    "                          parameter `psk` in a PSA-based key slot.\n" \
    "                          Note: Currently only supported in conjunction with\n"                  \
    "                          the use of min_version to force TLS 1.2 and force_ciphersuite \n"      \
    "                          to force a particular PSK-only ciphersuite.\n"                         \
    "                          Note: This is to test integration of PSA-based opaque PSKs with\n"     \
    "                          Mbed TLS only. Production systems are likely to configure Mbed TLS\n"  \
    "                          with prepopulated key slots instead of importing raw key material.\n"
#else
#define USAGE_PSK_SLOT ""
#endif /* MBEDTLS_USE_PSA_CRYPTO */
#define USAGE_PSK USAGE_PSK_RAW USAGE_PSK_SLOT
#else
#define USAGE_PSK ""
#endif /* MBEDTLS_KEY_EXCHANGE_SOME_PSK_ENABLED */

#if defined(MBEDTLS_X509_TRUSTED_CERTIFICATE_CALLBACK)
#define USAGE_CA_CALLBACK                       \
    "   ca_callback=%%d       default: 0 (disabled)\n"      \
    "                         Enable this to use the trusted certificate callback function\n"
#else
#define USAGE_CA_CALLBACK ""
#endif /* MBEDTLS_X509_TRUSTED_CERTIFICATE_CALLBACK */

#if defined(MBEDTLS_SSL_SESSION_TICKETS)
#define USAGE_TICKETS                                       \
    "    tickets=%%d          default: 1 (enabled)\n"
#else
#define USAGE_TICKETS ""
#endif /* MBEDTLS_SSL_SESSION_TICKETS */

#if defined(MBEDTLS_SSL_EXPORT_KEYS)
#if defined(MBEDTLS_SSL_PROTO_TLS1_3_EXPERIMENTAL)
/* Support for EAP-TLS 1.3 has not been implemented yet. */
#define USAGE_EAP_TLS ""
#else
#define USAGE_EAP_TLS                                       \
    "    eap_tls=%%d          default: 0 (disabled)\n"
#endif /* MBEDTLS_SSL_PROTO_TLS1_3_EXPERIMENTAL */
#define USAGE_NSS_KEYLOG                                    \
    "    nss_keylog=%%d          default: 0 (disabled)\n"               \
    "                             This cannot be used with eap_tls=1\n"
#define USAGE_NSS_KEYLOG_FILE                               \
    "    nss_keylog_file=%%s\n"
#if defined(MBEDTLS_SSL_DTLS_SRTP)
#define USAGE_SRTP \
    "    use_srtp=%%d         default: 0 (disabled)\n" \
    "                          This cannot be used with eap_tls=1 or "\
    "                          nss_keylog=1\n"             \
    "    srtp_force_profile=%%d  default: 0 (all enabled)\n"   \
    "                        available profiles:\n"       \
    "                        1 - SRTP_AES128_CM_HMAC_SHA1_80\n"  \
    "                        2 - SRTP_AES128_CM_HMAC_SHA1_32\n"  \
    "                        3 - SRTP_NULL_HMAC_SHA1_80\n"       \
    "                        4 - SRTP_NULL_HMAC_SHA1_32\n"       \
    "    mki=%%s              default: \"\" (in hex, without 0x)\n"
#else /* MBEDTLS_SSL_DTLS_SRTP */
#define USAGE_SRTP ""
#endif
#else /* MBEDTLS_SSL_EXPORT_KEYS */
#define USAGE_EAP_TLS ""
#define USAGE_NSS_KEYLOG ""
#define USAGE_NSS_KEYLOG_FILE ""
#define USAGE_SRTP ""
#endif /* MBEDTLS_SSL_EXPORT_KEYS */

#if defined(MBEDTLS_SSL_TRUNCATED_HMAC)
#define USAGE_TRUNC_HMAC                                    \
    "    trunc_hmac=%%d       default: library default\n"
#else
#define USAGE_TRUNC_HMAC ""
#endif /* MBEDTLS_SSL_TRUNCATED_HMAC */

#if defined(MBEDTLS_SSL_MAX_FRAGMENT_LENGTH)
#define USAGE_MAX_FRAG_LEN                                      \
    "    max_frag_len=%%d     default: 16384 (tls default)\n"   \
    "                        options: 512, 1024, 2048, 4096\n"
#else
#define USAGE_MAX_FRAG_LEN ""
#endif /* MBEDTLS_SSL_MAX_FRAGMENT_LENGTH */

#if defined(MBEDTLS_SSL_CBC_RECORD_SPLITTING)
#define USAGE_RECSPLIT \
    "    recsplit=0/1        default: (library default: on)\n"
#else
#define USAGE_RECSPLIT
#endif

#if defined(MBEDTLS_DHM_C)
#define USAGE_DHMLEN \
    "    dhmlen=%%d           default: (library default: 1024 bits)\n"
#else
#define USAGE_DHMLEN
#endif

#if defined(MBEDTLS_SSL_ALPN)
#define USAGE_ALPN \
    "    alpn=%%s             default: \"\" (disabled)\n"   \
    "                        example: spdy/1,http/1.1\n"
#else
#define USAGE_ALPN ""
#endif /* MBEDTLS_SSL_ALPN */

#if defined(MBEDTLS_ECP_C)
#define USAGE_CURVES \
    "    curves=a,b,c,d      default: \"default\" (library default)\n"  \
    "                        example: \"secp521r1,brainpoolP512r1\"\n"  \
    "                        - use \"none\" for empty list\n"           \
    "                        - see mbedtls_ecp_curve_list()\n"          \
    "                          for acceptable curve names\n"
#else
#define USAGE_CURVES ""
#endif

#if defined(MBEDTLS_SSL_PROTO_TLS1_3_EXPERIMENTAL) && defined(MBEDTLS_ECP_C)
#define USAGE_SIG_ALGS \
    "    sig_algs=a,b,c,d      default: \"default\" (library default)\n"  \
    "                          example: \"ecdsa_secp256r1_sha256,ecdsa_secp384r1_sha384\"\n"
#else
#define USAGE_SIG_ALGS ""
#endif

#if defined(MBEDTLS_SSL_PROTO_DTLS)
#define USAGE_DTLS \
    "    dtls=%%d             default: 0 (TLS)\n"                           \
    "    hs_timeout=%%d-%%d    default: (library default: 1000-60000)\n"    \
    "                        range of DTLS handshake timeouts in millisecs\n" \
    "    mtu=%%d              default: (library default: unlimited)\n"  \
    "    dgram_packing=%%d    default: 1 (allowed)\n"                   \
    "                        allow or forbid packing of multiple\n" \
    "                        records within a single datgram.\n"
#else
#define USAGE_DTLS ""
#endif

#if defined(MBEDTLS_SSL_FALLBACK_SCSV)
#define USAGE_FALLBACK \
    "    fallback=0/1        default: (library default: off)\n"
#else
#define USAGE_FALLBACK ""
#endif

#if defined(MBEDTLS_SSL_EXTENDED_MASTER_SECRET)
#define USAGE_EMS \
    "    extended_ms=0/1     default: (library default: on)\n"
#else
#define USAGE_EMS ""
#endif

#if defined(MBEDTLS_SSL_ENCRYPT_THEN_MAC)
#define USAGE_ETM \
    "    etm=0/1             default: (library default: on)\n"
#else
#define USAGE_ETM ""
#endif

#define USAGE_REPRODUCIBLE \
    "    reproducible=0/1     default: 0 (disabled)\n"

#if defined(MBEDTLS_SSL_RENEGOTIATION)
#define USAGE_RENEGO \
    "    renegotiation=%%d    default: 0 (disabled)\n"      \
    "    renegotiate=%%d      default: 0 (disabled)\n"
#else
#define USAGE_RENEGO ""
#endif

#if defined(MBEDTLS_KEY_EXCHANGE_ECJPAKE_ENABLED)
#define USAGE_ECJPAKE \
    "    ecjpake_pw=%%s       default: none (disabled)\n"
#else
#define USAGE_ECJPAKE ""
#endif

#if defined(MBEDTLS_ECP_RESTARTABLE)
#define USAGE_ECRESTART \
    "    ec_max_ops=%%s       default: library default (restart disabled)\n"
#else
#define USAGE_ECRESTART ""
#endif

#if defined(MBEDTLS_SSL_CONTEXT_SERIALIZATION)
#define USAGE_SERIALIZATION \
    "    serialize=%%d        default: 0 (do not serialize/deserialize)\n"     \
    "                        options: 1 (serialize)\n"                         \
    "                                 2 (serialize with re-initialization)\n"  \
    "    context_file=%%s     The file path to write a serialized connection\n"\
    "                        in the form of base64 code (serialize option\n"   \
    "                        must be set)\n"                                   \
    "                         default: \"\" (do nothing)\n"                    \
    "                         option: a file path\n"
#else
#define USAGE_SERIALIZATION ""
#endif

#if defined(MBEDTLS_SSL_PROTO_TLS1_3_EXPERIMENTAL)
#define USAGE_FORCE_VERSION \
    "    force_version=%%s    default: \"\" (none)\n"       \
    "                        options: ssl3, tls1, tls1_1, tls1_2, tls1_3, dtls1, dtls1_2, dtls1_3\n"
#else
#define  USAGE_FORCE_VERSION \
    "    force_version=%%s    default: \"\" (none)\n"       \
    "                        options: ssl3, tls1, tls1_1, tls1_2, dtls1, dtls1_2\n"
#endif /* MBEDTLS_SSL_PROTO_TLS1_3_EXPERIMENTAL */

#if defined(MBEDTLS_ZERO_RTT) && defined(MBEDTLS_SSL_PROTO_TLS1_3_EXPERIMENTAL)
#define USAGE_EARLY_DATA \
    "    early_data=%%d        default: 0 (disabled)\n"      \
    "                        options: 0 (disabled), 1 (enabled)\n"
#else
#define USAGE_EARLY_DATA ""
#endif /* MBEDTLS_ZERO_RTT && MBEDTLS_SSL_PROTO_TLS1_3_EXPERIMENTAL */

#if defined(MBEDTLS_ECP_C) && defined(MBEDTLS_SSL_PROTO_TLS1_3_EXPERIMENTAL)
#define USAGE_NAMED_GROUP \
    "    named_groups=%%s    default: secp256r1\n"      \
    "                        options: secp256r1, secp384r1, secp521r1, all\n"
#else
#define USAGE_NAMED_GROUP ""
#endif /* MBEDTLS_ECP_C && MBEDTLS_SSL_PROTO_TLS1_3_EXPERIMENTAL */

#if defined(MBEDTLS_ECP_C) && defined(MBEDTLS_SSL_PROTO_TLS1_3_EXPERIMENTAL)
#define USAGE_KEY_SHARE_NAMED_GROUPS \
    "    key_share_named_groups=%%s    default: secp256r1\n"      \
    "                        options: secp256r1, secp384r1, secp521r1, all\n"
#else
#define USAGE_KEY_SHARE_NAMED_GROUPS ""
#endif /* MBEDTLS_ECP_C && MBEDTLS_SSL_PROTO_TLS1_3_EXPERIMENTAL */

/* USAGE is arbitrarily split to stay under the portable string literal
 * length limit: 4095 bytes in C99. */
#define USAGE1 \
    "\n usage: ssl_client2 param=<>...\n"                   \
    "\n acceptable parameters:\n"                           \
    "    server_name=%%s      default: localhost\n"         \
    "    server_addr=%%s      default: given by name\n"     \
    "    server_port=%%d      default: 4433\n"              \
    "    request_page=%%s     default: \".\"\n"             \
    "    request_size=%%d     default: about 34 (basic request)\n"           \
    "                        (minimum: 0, max: " MAX_REQUEST_SIZE_STR ")\n"  \
    "                        If 0, in the first exchange only an empty\n"    \
    "                        application data message is sent followed by\n" \
    "                        a second non-empty message before attempting\n" \
    "                        to read a response from the server\n"           \
    "    debug_level=%%d      default: 0 (disabled)\n"             \
    "    nbio=%%d             default: 0 (blocking I/O)\n"         \
    "                        options: 1 (non-blocking), 2 (added delays)\n"   \
    "    event=%%d            default: 0 (loop)\n"                            \
    "                        options: 1 (level-triggered, implies nbio=1),\n" \
    "    read_timeout=%%d     default: 0 ms (no timeout)\n"        \
    "    max_resend=%%d       default: 0 (no resend on timeout)\n" \
    "    skip_close_notify=%%d default: 0 (send close_notify)\n" \
    "\n"                                                    \
    USAGE_DTLS                                              \
    USAGE_CID                                               \
    USAGE_SRTP                                              \
    "\n"
#define USAGE2 \
    "    auth_mode=%%s        default: (library default: none)\n" \
    "                        options: none, optional, required\n" \
    USAGE_IO                                                \
    USAGE_KEY_OPAQUE                                        \
    USAGE_CA_CALLBACK                                       \
    "\n"                                                    \
    USAGE_PSK                                               \
    USAGE_ECJPAKE                                           \
    USAGE_ECRESTART                                         \
    "\n"
#define USAGE3 \
    "    allow_legacy=%%d     default: (library default: no)\n"   \
    USAGE_RENEGO                                            \
    "    exchanges=%%d        default: 1\n"                 \
    "    reconnect=%%d        number of reconnections using session resumption\n" \
    "                        default: 0 (disabled)\n"      \
    "    reco_delay=%%d       default: 0 seconds\n"         \
    "    reco_mode=%%d        0: copy session, 1: serialize session\n" \
    "                        default: 1\n"      \
    "    reconnect_hard=%%d   default: 0 (disabled)\n"      \
    USAGE_TICKETS                                           \
    USAGE_EAP_TLS                                           \
    USAGE_MAX_FRAG_LEN                                      \
    USAGE_TRUNC_HMAC                                        \
    USAGE_CONTEXT_CRT_CB                                    \
    USAGE_ALPN                                              \
    USAGE_FALLBACK                                          \
    USAGE_EMS                                               \
    USAGE_ETM                                               \
    USAGE_REPRODUCIBLE                                      \
    USAGE_CURVES                                            \
    USAGE_SIG_ALGS                                          \
    USAGE_RECSPLIT                                          \
    USAGE_EARLY_DATA                                        \
    USAGE_KEX_MODES                                         \
    USAGE_NAMED_GROUP                                       \
    USAGE_KEY_SHARE_NAMED_GROUPS                            \
    USAGE_DHMLEN                                            \
    "\n"
#define USAGE4 \
    "    arc4=%%d             default: (library default: 0)\n" \
    "    allow_sha1=%%d       default: 0\n"                             \
    "    min_version=%%s      default: (library default: tls1)\n"       \
    "    max_version=%%s      default: (library default: tls1_2)\n"     \
    USAGE_FORCE_VERSION                                             \
    "\n"                                                    \
    "    force_ciphersuite=<name>    default: all enabled\n"\
    "    query_config=<name>         return 0 if the specified\n"       \
    "                                configuration macro is defined and 1\n"  \
    "                                otherwise. The expansion of the macro\n" \
    "                                is printed if it is defined\n"     \
    USAGE_SERIALIZATION                                     \
    " acceptable ciphersuite names:\n"


#define ALPN_LIST_SIZE         10
#define CURVE_LIST_SIZE        20
#define SIG_ALG_LIST_SIZE      5
#define NAMED_GROUPS_LIST_SIZE 4

/*
 * global options
 */
struct options
{
    const char *server_name;    /* hostname of the server (client only)     */
    const char *server_addr;    /* address of the server (client only)      */
    const char *server_port;    /* port on which the ssl service runs       */
    int debug_level;            /* level of debugging                       */
    int nbio;                   /* should I/O be blocking?                  */
    int event;                  /* loop or event-driven IO? level or edge triggered? */
    uint32_t read_timeout;      /* timeout on mbedtls_ssl_read() in milliseconds     */
    int max_resend;             /* DTLS times to resend on read timeout     */
    const char *request_page;   /* page on server to request                */
    int request_size;           /* pad request with header to requested size */
    const char *ca_file;        /* the file with the CA certificate(s)      */
    const char *ca_path;        /* the path with the CA certificate(s) reside */
    const char *crt_file;       /* the file with the client certificate     */
    const char *key_file;       /* the file with the client key             */
    int key_opaque;             /* handle private key as if it were opaque  */
#if defined(MBEDTLS_USE_PSA_CRYPTO)
    int psk_opaque;
#endif
#if defined(MBEDTLS_X509_TRUSTED_CERTIFICATE_CALLBACK)
    int ca_callback;            /* Use callback for trusted certificate list */
#endif
    const char *key_pwd;        /* the password for the client key          */
    const char *psk;            /* the pre-shared key                       */
    const char *psk_identity;   /* the pre-shared key identity              */
    const char *ecjpake_pw;     /* the EC J-PAKE password                   */
    int ec_max_ops;             /* EC consecutive operations limit          */
    int force_ciphersuite[2];   /* protocol/ciphersuite to use, or all      */
    int renegotiation;          /* enable / disable renegotiation           */
    int allow_legacy;           /* allow legacy renegotiation               */
    int renegotiate;            /* attempt renegotiation?                   */
    int renego_delay;           /* delay before enforcing renegotiation     */
    int exchanges;              /* number of data exchanges                 */
    int min_version;            /* minimum protocol version accepted        */
    int max_version;            /* maximum protocol version accepted        */
    int arc4;                   /* flag for arc4 suites support             */
    int allow_sha1;             /* flag for SHA-1 support                   */
    int auth_mode;              /* verify mode for connection               */
    unsigned char mfl_code;     /* code for maximum fragment length         */
    int trunc_hmac;             /* negotiate truncated hmac or not          */
    int recsplit;               /* enable record splitting?                 */
    int dhmlen;                 /* minimum DHM params len in bits           */
    int reconnect;              /* attempt to resume session                */
    int reco_delay;             /* delay in seconds before resuming session */
    int reco_mode;              /* how to keep the session around           */
    int reconnect_hard;         /* unexpectedly reconnect from the same port */
    int tickets;                /* enable / disable session tickets         */
    const char *curves;         /* list of supported elliptic curves        */
    const char *alpn_string;    /* ALPN supported protocols                 */
    int transport;              /* TLS or DTLS?                             */
    uint32_t hs_to_min;         /* Initial value of DTLS handshake timer    */
    uint32_t hs_to_max;         /* Max value of DTLS handshake timer        */
    int dtls_mtu;               /* UDP Maximum tranport unit for DTLS       */
    int fallback;               /* is this a fallback connection?           */
    int dgram_packing;          /* allow/forbid datagram packing            */
    int extended_ms;            /* negotiate extended master secret?        */
    int etm;                    /* negotiate encrypt then mac?              */
    int context_crt_cb;         /* use context-specific CRT verify callback */
    int eap_tls;                /* derive EAP-TLS keying material?          */
    int nss_keylog;             /* export NSS key log material              */
    const char *nss_keylog_file; /* NSS key log file                        */
    int cid_enabled;            /* whether to use the CID extension or not  */
    int cid_enabled_renego;     /* whether to use the CID extension or not
                                 * during renegotiation                     */
    const char *cid_val;        /* the CID to use for incoming messages     */
    int serialize;              /* serialize/deserialize connection         */
    const char *context_file;   /* the file to write a serialized connection
                                 * in the form of base64 code (serialize
                                 * option must be set)                      */
    const char *cid_val_renego; /* the CID to use for incoming messages
                                 * after renegotiation                      */
    int reproducible;           /* make communication reproducible          */
    int skip_close_notify;      /* skip sending the close_notify alert      */
<<<<<<< HEAD
    const char *named_groups_string;           /* list of named groups      */
    const char *key_share_named_groups_string; /* list of named groups      */
    int key_exchange_modes;     /* supported key exchange modes             */
    const char *sig_algs;       /* supported signature algorithms           */
    int early_data;             /* support for early data                   */
=======
    int query_config_mode;      /* whether to read config                   */
    int use_srtp;               /* Support SRTP                             */
    int force_srtp_profile;     /* SRTP protection profile to use or all    */
    const char *mki;            /* The dtls mki value to use                */
>>>>>>> 1c54b541
} opt;

int query_config( const char *config );

#if defined(MBEDTLS_SSL_EXPORT_KEYS)

#if defined(MBEDTLS_SSL_PROTO_TLS1) || defined(MBEDTLS_SSL_PROTO_TLS1_1) || \
    defined(MBEDTLS_SSL_PROTO_TLS1_2)
typedef struct eap_tls_keys
{
    unsigned char master_secret[48];
    unsigned char randbytes[64];
    mbedtls_tls_prf_types tls_prf_type;
} eap_tls_keys;

static int eap_tls_key_derivation ( void *p_expkey,
                                    const unsigned char *ms,
                                    const unsigned char *kb,
                                    size_t maclen,
                                    size_t keylen,
                                    size_t ivlen,
                                    const unsigned char client_random[32],
                                    const unsigned char server_random[32],
                                    mbedtls_tls_prf_types tls_prf_type )
{
    eap_tls_keys *keys = (eap_tls_keys *)p_expkey;

    ( ( void ) kb );
    memcpy( keys->master_secret, ms, sizeof( keys->master_secret ) );
    memcpy( keys->randbytes, client_random, 32 );
    memcpy( keys->randbytes + 32, server_random, 32 );
    keys->tls_prf_type = tls_prf_type;

    if( opt.debug_level > 2 )
    {
        mbedtls_printf("exported maclen is %u\n", (unsigned)maclen);
        mbedtls_printf("exported keylen is %u\n", (unsigned)keylen);
        mbedtls_printf("exported ivlen is %u\n", (unsigned)ivlen);
    }
    return( 0 );
}
#endif /* MBEDTLS_SSL_PROTO_TLS1 || MBEDTLS_SSL_PROTO_TLS1_1 || \
          MBEDTLS_SSL_PROTO_TLS1_2 */

#if defined(MBEDTLS_SSL_PROTO_TLS1_3_EXPERIMENTAL)
static int nss_keylog_export( void *p_expsecret,
                              const unsigned char client_random[32],
                              mbedtls_ssl_tls1_3_secret_type type,
                              const unsigned char *secret,
                              size_t len )
{
    char label[ 64 ];
    char nss_keylog_line[ 200 ];
    size_t const client_random_len = 32;
    size_t total_len = 0;
    size_t j;
    int ret = 0;

    ((void) p_expsecret);

    switch( type )
    {
        case MBEDTLS_SSL_TLS1_3_CLIENT_EARLY_TRAFFIC_SECRET:
            strcpy(label, "CLIENT_EARLY_TRAFFIC_SECRET ");
            break;
        case MBEDTLS_SSL_TLS1_3_CLIENT_HANDSHAKE_TRAFFIC_SECRET:
            strcpy(label, "CLIENT_HANDSHAKE_TRAFFIC_SECRET ");
            break;
        case MBEDTLS_SSL_TLS1_3_SERVER_HANDSHAKE_TRAFFIC_SECRET:
            strcpy(label, "SERVER_HANDSHAKE_TRAFFIC_SECRET ");
            break;
        case MBEDTLS_SSL_TLS1_3_CLIENT_APPLICATION_TRAFFIC_SECRET_0:
            strcpy(label, "CLIENT_TRAFFIC_SECRET_0 ");
            break;
        case MBEDTLS_SSL_TLS1_3_SERVER_APPLICATION_TRAFFIC_SECRET_0:
            strcpy(label, "SERVER_TRAFFIC_SECRET_0 ");
            break;
        case MBEDTLS_SSL_TLS1_3_EXPORTER_MASTER_SECRET:
            strcpy(label, "EXPORTER_SECRET ");
            break;
    }
    total_len += sprintf( nss_keylog_line + total_len,
                    "%s", label );

    for( j = 0; j < client_random_len; j++ )
    {
        total_len += sprintf( nss_keylog_line + total_len,
                        "%02x", client_random[j] );
    }

    total_len += sprintf( nss_keylog_line + total_len, " " );

    for( j = 0; j < len; j++ )
    {
        total_len += sprintf( nss_keylog_line + total_len,
                        "%02x", secret[j] );
    }

    total_len += sprintf( nss_keylog_line + total_len, "\n" );
    nss_keylog_line[ total_len ] = '\0';

    mbedtls_printf( "\n" );
    mbedtls_printf( "---------------- NSS KEYLOG -----------------\n" );
    mbedtls_printf( "%s", nss_keylog_line );
    mbedtls_printf( "---------------------------------------------\n" );

    if( opt.nss_keylog_file != NULL )
    {
        FILE *f;

        if( ( f = fopen( opt.nss_keylog_file, "a" ) ) == NULL )
        {
            ret = -1;
            goto exit;
        }

        if( fwrite( nss_keylog_line, 1, total_len, f ) != total_len )
        {
            ret = -1;
            fclose( f );
            goto exit;
        }

        fclose( f );
    }

exit:
    mbedtls_platform_zeroize( nss_keylog_line,
                              sizeof( nss_keylog_line ) );
    return( ret );
}
#endif /* MBEDTLS_SSL_PROTO_TLS1_3_EXPERIMENTAL */

#if defined(MBEDTLS_SSL_PROTO_TLS1) || defined(MBEDTLS_SSL_PROTO_TLS1_1) || \
    defined(MBEDTLS_SSL_PROTO_TLS1_2)
static int nss_keylog_export( void *p_expkey,
                              const unsigned char *ms,
                              const unsigned char *kb,
                              size_t maclen,
                              size_t keylen,
                              size_t ivlen,
                              const unsigned char client_random[32],
                              const unsigned char server_random[32],
                              mbedtls_tls_prf_types tls_prf_type )
{
    char nss_keylog_line[ 200 ];
    size_t const client_random_len = 32;
    size_t const master_secret_len = 48;
    size_t len = 0;
    size_t j;
    int ret = 0;

    ((void) p_expkey);
    ((void) kb);
    ((void) maclen);
    ((void) keylen);
    ((void) ivlen);
    ((void) server_random);
    ((void) tls_prf_type);

    len += sprintf( nss_keylog_line + len,
                    "%s", "CLIENT_RANDOM " );

    for( j = 0; j < client_random_len; j++ )
    {
        len += sprintf( nss_keylog_line + len,
                        "%02x", client_random[j] );
    }

    len += sprintf( nss_keylog_line + len, " " );

    for( j = 0; j < master_secret_len; j++ )
    {
        len += sprintf( nss_keylog_line + len,
                        "%02x", ms[j] );
    }

    len += sprintf( nss_keylog_line + len, "\n" );
    nss_keylog_line[ len ] = '\0';

    mbedtls_printf( "\n" );
    mbedtls_printf( "---------------- NSS KEYLOG -----------------\n" );
    mbedtls_printf( "%s", nss_keylog_line );
    mbedtls_printf( "---------------------------------------------\n" );

    if( opt.nss_keylog_file != NULL )
    {
        FILE *f;

        if( ( f = fopen( opt.nss_keylog_file, "a" ) ) == NULL )
        {
            ret = -1;
            goto exit;
        }

        if( fwrite( nss_keylog_line, 1, len, f ) != len )
        {
            ret = -1;
            fclose( f );
            goto exit;
        }

        fclose( f );
    }

exit:
    mbedtls_platform_zeroize( nss_keylog_line,
                              sizeof( nss_keylog_line ) );
    return( ret );
}
<<<<<<< HEAD
#endif /* MBEDTLS_SSL_PROTO_TLS1 || MBEDTLS_SSL_PROTO_TLS1_1 || \
          MBEDTLS_SSL_PROTO_TLS1_2 */
=======

#if defined( MBEDTLS_SSL_DTLS_SRTP )
/* Supported SRTP mode needs a maximum of :
 * - 16 bytes for key (AES-128)
 * - 14 bytes SALT
 * One for sender, one for receiver context
 */
#define MBEDTLS_TLS_SRTP_MAX_KEY_MATERIAL_LENGTH    60
typedef struct dtls_srtp_keys
{
    unsigned char master_secret[48];
    unsigned char randbytes[64];
    mbedtls_tls_prf_types tls_prf_type;
} dtls_srtp_keys;

static int dtls_srtp_key_derivation( void *p_expkey,
                                     const unsigned char *ms,
                                     const unsigned char *kb,
                                     size_t maclen,
                                     size_t keylen,
                                     size_t ivlen,
                                     const unsigned char client_random[32],
                                     const unsigned char server_random[32],
                                     mbedtls_tls_prf_types tls_prf_type )
{
    dtls_srtp_keys *keys = (dtls_srtp_keys *)p_expkey;

    ( ( void ) kb );
    memcpy( keys->master_secret, ms, sizeof( keys->master_secret ) );
    memcpy( keys->randbytes, client_random, 32 );
    memcpy( keys->randbytes + 32, server_random, 32 );
    keys->tls_prf_type = tls_prf_type;

    if( opt.debug_level > 2 )
    {
        mbedtls_printf( "exported maclen is %u\n", (unsigned) maclen );
        mbedtls_printf( "exported keylen is %u\n", (unsigned) keylen );
        mbedtls_printf( "exported ivlen is %u\n", (unsigned) ivlen );
    }
    return( 0 );
}
#endif /* MBEDTLS_SSL_DTLS_SRTP */
>>>>>>> 1c54b541
#endif /* MBEDTLS_SSL_EXPORT_KEYS */

static void my_debug( void *ctx, int level,
                      const char *file, int line,
                      const char *str )
{
    const char *p, *basename;

    /* Extract basename from file */
    for( p = basename = file; *p != '\0'; p++ )
        if( *p == '/' || *p == '\\' )
            basename = p + 1;

    mbedtls_fprintf( (FILE *) ctx, "%s:%04d: |%d| %s",
                     basename, line, level, str );
    fflush(  (FILE *) ctx  );
}


mbedtls_time_t dummy_constant_time( mbedtls_time_t* time )
{
    (void) time;
    return 0x5af2a056;
}

int dummy_entropy( void *data, unsigned char *output, size_t len )
{
    size_t i;
    int ret;
    (void) data;

    ret = mbedtls_entropy_func( data, output, len );
    for ( i = 0; i < len; i++ )
    {
        //replace result with pseudo random
        output[i] = (unsigned char) rand();
    }
    return( ret );
}

#if defined(MBEDTLS_X509_TRUSTED_CERTIFICATE_CALLBACK)
int ca_callback( void *data, mbedtls_x509_crt const *child,
                 mbedtls_x509_crt **candidates )
{
    int ret = 0;
    mbedtls_x509_crt *ca = (mbedtls_x509_crt *) data;
    mbedtls_x509_crt *first;

    /* This is a test-only implementation of the CA callback
     * which always returns the entire list of trusted certificates.
     * Production implementations managing a large number of CAs
     * should use an efficient presentation and lookup for the
     * set of trusted certificates (such as a hashtable) and only
     * return those trusted certificates which satisfy basic
     * parental checks, such as the matching of child `Issuer`
     * and parent `Subject` field or matching key identifiers. */
    ((void) child);

    first = mbedtls_calloc( 1, sizeof( mbedtls_x509_crt ) );
    if( first == NULL )
    {
        ret = -1;
        goto exit;
    }
    mbedtls_x509_crt_init( first );

    if( mbedtls_x509_crt_parse_der( first, ca->raw.p, ca->raw.len ) != 0 )
    {
        ret = -1;
        goto exit;
    }

    while( ca->next != NULL )
    {
        ca = ca->next;
        if( mbedtls_x509_crt_parse_der( first, ca->raw.p, ca->raw.len ) != 0 )
        {
            ret = -1;
            goto exit;
        }
    }

exit:

    if( ret != 0 )
    {
        mbedtls_x509_crt_free( first );
        mbedtls_free( first );
        first = NULL;
    }

    *candidates = first;
    return( ret );
}
#endif /* MBEDTLS_X509_TRUSTED_CERTIFICATE_CALLBACK */

/*
 * Test recv/send functions that make sure each try returns
 * WANT_READ/WANT_WRITE at least once before sucesseding
 */

static int delayed_recv( void *ctx, unsigned char *buf, size_t len )
{
    static int first_try = 1;
    int ret;

    if( first_try )
    {
        first_try = 0;
        return( MBEDTLS_ERR_SSL_WANT_READ );
    }

    ret = mbedtls_net_recv( ctx, buf, len );
    if( ret != MBEDTLS_ERR_SSL_WANT_READ )
        first_try = 1; /* Next call will be a new operation */
    return( ret );
}

static int delayed_send( void *ctx, const unsigned char *buf, size_t len )
{
    static int first_try = 1;
    int ret;

    if( first_try )
    {
        first_try = 0;
        return( MBEDTLS_ERR_SSL_WANT_WRITE );
    }

    ret = mbedtls_net_send( ctx, buf, len );
    if( ret != MBEDTLS_ERR_SSL_WANT_WRITE )
        first_try = 1; /* Next call will be a new operation */
    return( ret );
}

typedef struct
{
    mbedtls_ssl_context *ssl;
    mbedtls_net_context *net;
} io_ctx_t;

#if defined(MBEDTLS_SSL_RECORD_CHECKING)
static int ssl_check_record( mbedtls_ssl_context const *ssl,
                             unsigned char const *buf, size_t len )
{
    int ret;
    unsigned char *tmp_buf;

    tmp_buf = mbedtls_calloc( 1, len );
    if( tmp_buf == NULL )
        return( MBEDTLS_ERR_SSL_ALLOC_FAILED );
    memcpy( tmp_buf, buf, len );

    ret = mbedtls_ssl_check_record( ssl, tmp_buf, len );
    if( ret != MBEDTLS_ERR_SSL_FEATURE_UNAVAILABLE )
    {
        int ret_repeated;

        /* Test-only: Make sure that mbedtls_ssl_check_record()
         *            doesn't alter state. */
        memcpy( tmp_buf, buf, len ); /* Restore buffer */
        ret_repeated = mbedtls_ssl_check_record( ssl, tmp_buf, len );
        if( ret != ret_repeated )
        {
            mbedtls_printf( "mbedtls_ssl_check_record() returned inconsistent results.\n" );
            return( -1 );
        }

        switch( ret )
        {
            case 0:
                break;

            case MBEDTLS_ERR_SSL_INVALID_RECORD:
                if( opt.debug_level > 1 )
                    mbedtls_printf( "mbedtls_ssl_check_record() detected invalid record.\n" );
                break;

            case MBEDTLS_ERR_SSL_INVALID_MAC:
                if( opt.debug_level > 1 )
                    mbedtls_printf( "mbedtls_ssl_check_record() detected unauthentic record.\n" );
                break;

            case MBEDTLS_ERR_SSL_UNEXPECTED_RECORD:
                if( opt.debug_level > 1 )
                    mbedtls_printf( "mbedtls_ssl_check_record() detected unexpected record.\n" );
                break;

            default:
                mbedtls_printf( "mbedtls_ssl_check_record() failed fatally with -%#04x.\n", (unsigned int) -ret );
                return( -1 );
        }

        /* Regardless of the outcome, forward the record to the stack. */
    }

    mbedtls_free( tmp_buf );

    return( 0 );
}
#endif /* MBEDTLS_SSL_RECORD_CHECKING */

static int recv_cb( void *ctx, unsigned char *buf, size_t len )
{
    io_ctx_t *io_ctx = (io_ctx_t*) ctx;
    size_t recv_len;
    int ret;

    if( opt.nbio == 2 )
        ret = delayed_recv( io_ctx->net, buf, len );
    else
        ret = mbedtls_net_recv( io_ctx->net, buf, len );
    if( ret < 0 )
        return( ret );
    recv_len = (size_t) ret;

    if( opt.transport == MBEDTLS_SSL_TRANSPORT_DATAGRAM )
    {
        /* Here's the place to do any datagram/record checking
         * in between receiving the packet from the underlying
         * transport and passing it on to the TLS stack. */
#if defined(MBEDTLS_SSL_RECORD_CHECKING)
        if( ssl_check_record( io_ctx->ssl, buf, recv_len ) != 0 )
            return( -1 );
#endif /* MBEDTLS_SSL_RECORD_CHECKING */
    }

    return( (int) recv_len );
}

static int recv_timeout_cb( void *ctx, unsigned char *buf, size_t len,
                            uint32_t timeout )
{
    io_ctx_t *io_ctx = (io_ctx_t*) ctx;
    int ret;
    size_t recv_len;

    ret = mbedtls_net_recv_timeout( io_ctx->net, buf, len, timeout );
    if( ret < 0 )
        return( ret );
    recv_len = (size_t) ret;

    if( opt.transport == MBEDTLS_SSL_TRANSPORT_DATAGRAM )
    {
        /* Here's the place to do any datagram/record checking
         * in between receiving the packet from the underlying
         * transport and passing it on to the TLS stack. */
#if defined(MBEDTLS_SSL_RECORD_CHECKING)
        if( ssl_check_record( io_ctx->ssl, buf, recv_len ) != 0 )
            return( -1 );
#endif /* MBEDTLS_SSL_RECORD_CHECKING */
    }

    return( (int) recv_len );
}

static int send_cb( void *ctx, unsigned char const *buf, size_t len )
{
    io_ctx_t *io_ctx = (io_ctx_t*) ctx;

    if( opt.nbio == 2 )
        return( delayed_send( io_ctx->net, buf, len ) );

    return( mbedtls_net_send( io_ctx->net, buf, len ) );
}

#if defined(MBEDTLS_X509_CRT_PARSE_C)
static unsigned char peer_crt_info[1024];

/*
 * Enabled if debug_level > 1 in code below
 */
static int my_verify( void *data, mbedtls_x509_crt *crt,
                      int depth, uint32_t *flags )
{
    char buf[1024];
    ((void) data);

    mbedtls_x509_crt_info( buf, sizeof( buf ) - 1, "", crt );
    if( depth == 0 )
        memcpy( peer_crt_info, buf, sizeof( buf ) );

    if( opt.debug_level == 0 )
        return( 0 );

    mbedtls_printf( "\nVerify requested for (Depth %d):\n", depth );
    mbedtls_printf( "%s", buf );

    if ( ( *flags ) == 0 )
        mbedtls_printf( "  This certificate has no flags\n" );
    else
    {
        mbedtls_x509_crt_verify_info( buf, sizeof( buf ), "  ! ", *flags );
        mbedtls_printf( "%s\n", buf );
    }

    return( 0 );
}

static int ssl_sig_hashes_for_test[] = {
#if defined(MBEDTLS_SHA512_C)
    MBEDTLS_MD_SHA512,
    MBEDTLS_MD_SHA384,
#endif
#if defined(MBEDTLS_SHA256_C)
    MBEDTLS_MD_SHA256,
    MBEDTLS_MD_SHA224,
#endif
#if defined(MBEDTLS_SHA1_C)
    /* Allow SHA-1 as we use it extensively in tests. */
    MBEDTLS_MD_SHA1,
#endif
    MBEDTLS_MD_NONE
};
#endif /* MBEDTLS_X509_CRT_PARSE_C */

#if defined(MBEDTLS_ECP_C) && defined(MBEDTLS_SSL_PROTO_TLS1_3_EXPERIMENTAL)
static int ssl_sig_hashes_for_test_tls13[] = {
#if defined(MBEDTLS_SHA256_C) && defined(MBEDTLS_ECDSA_C) && defined(MBEDTLS_ECP_DP_SECP256R1_ENABLED)
    SIGNATURE_ECDSA_SECP256r1_SHA256,
#endif
#if defined(MBEDTLS_SHA512_C) && defined(MBEDTLS_ECDSA_C) && defined(MBEDTLS_ECP_DP_SECP384R1_ENABLED)
    SIGNATURE_ECDSA_SECP384r1_SHA384,
#endif
#if defined(MBEDTLS_SHA512_C) && defined(MBEDTLS_ECDSA_C) && defined(MBEDTLS_ECP_DP_SECP521R1_ENABLED)
//    SIGNATURE_ECDSA_SECP521r1_SHA512,
#endif
#if defined(MBEDTLS_X509_RSASSA_PSS_SUPPORT)
	SIGNATURE_RSA_PSS_RSAE_SHA256,
#endif
    SIGNATURE_NONE
};
#endif /* MBEDTLS_ECP_C && MBEDTLS_SSL_PROTO_TLS1_3_EXPERIMENTAL */

/*
 * Wait for an event from the underlying transport or the timer
 * (Used in event-driven IO mode).
 */
#if !defined(MBEDTLS_TIMING_C)
int idle( mbedtls_net_context *fd,
          int idle_reason )
#else
int idle( mbedtls_net_context *fd,
          mbedtls_timing_delay_context *timer,
          int idle_reason )
#endif
{

    int ret;
    int poll_type = 0;

    if( idle_reason == MBEDTLS_ERR_SSL_WANT_WRITE )
        poll_type = MBEDTLS_NET_POLL_WRITE;
    else if( idle_reason == MBEDTLS_ERR_SSL_WANT_READ )
        poll_type = MBEDTLS_NET_POLL_READ;
#if !defined(MBEDTLS_TIMING_C)
    else
        return( 0 );
#endif

    while( 1 )
    {
        /* Check if timer has expired */
#if defined(MBEDTLS_TIMING_C)
        if( timer != NULL &&
            mbedtls_timing_get_delay( timer ) == 2 )
        {
            break;
        }
#endif /* MBEDTLS_TIMING_C */

        /* Check if underlying transport became available */
        if( poll_type != 0 )
        {
            ret = mbedtls_net_poll( fd, poll_type, 0 );
            if( ret < 0 )
                return( ret );
            if( ret == poll_type )
                break;
        }
    }

    return( 0 );
}

#if defined(MBEDTLS_SSL_DTLS_CONNECTION_ID)
int report_cid_usage( mbedtls_ssl_context *ssl,
                      const char *additional_description )
{
    int ret;
    unsigned char peer_cid[ MBEDTLS_SSL_CID_OUT_LEN_MAX ];
    size_t peer_cid_len;
    int cid_negotiated;

    if( opt.transport != MBEDTLS_SSL_TRANSPORT_DATAGRAM )
        return( 0 );

    /* Check if the use of a CID has been negotiated,
     * but don't ask for the CID value and length.
     *
     * Note: Here and below, we're demonstrating the various ways
     *       in which mbedtls_ssl_get_peer_cid() can be called,
     *       depending on whether or not the length/value of the
     *       peer's CID is needed.
     *
     *       An actual application, however, should use
     *       just one call to mbedtls_ssl_get_peer_cid(). */
    ret = mbedtls_ssl_get_peer_cid( ssl, &cid_negotiated,
                                    NULL, NULL );
    if( ret != 0 )
    {
        mbedtls_printf( " failed\n  ! mbedtls_ssl_get_peer_cid returned -0x%x\n\n",
                        (unsigned int) -ret );
        return( ret );
    }

    if( cid_negotiated == MBEDTLS_SSL_CID_DISABLED )
    {
        if( opt.cid_enabled == MBEDTLS_SSL_CID_ENABLED )
        {
            mbedtls_printf( "(%s) Use of Connection ID was rejected by the server.\n",
                            additional_description );
        }
    }
    else
    {
        size_t idx=0;
        mbedtls_printf( "(%s) Use of Connection ID has been negotiated.\n",
                        additional_description );

        /* Ask for just the length of the peer's CID. */
        ret = mbedtls_ssl_get_peer_cid( ssl, &cid_negotiated,
                                        NULL, &peer_cid_len );
        if( ret != 0 )
        {
            mbedtls_printf( " failed\n  ! mbedtls_ssl_get_peer_cid returned -0x%x\n\n",
                            (unsigned int) -ret );
            return( ret );
        }

        /* Ask for just length + value of the peer's CID. */
        ret = mbedtls_ssl_get_peer_cid( ssl, &cid_negotiated,
                                        peer_cid, &peer_cid_len );
        if( ret != 0 )
        {
            mbedtls_printf( " failed\n  ! mbedtls_ssl_get_peer_cid returned -0x%x\n\n",
                            (unsigned int) -ret );
            return( ret );
        }
        mbedtls_printf( "(%s) Peer CID (length %u Bytes): ",
                        additional_description,
                        (unsigned) peer_cid_len );
        while( idx < peer_cid_len )
        {
            mbedtls_printf( "%02x ", peer_cid[ idx ] );
            idx++;
        }
        mbedtls_printf( "\n" );
    }

    return( 0 );
}
#endif /* MBEDTLS_SSL_DTLS_CONNECTION_ID */

int main( int argc, char *argv[] )
{
    int ret = 0, len, tail_len, i, written, frags, retry_left;
    int query_config_ret = 0;
    mbedtls_net_context server_fd;
    io_ctx_t io_ctx;

    unsigned char buf[MAX_REQUEST_SIZE + 1];

#if defined(MBEDTLS_KEY_EXCHANGE_SOME_PSK_ENABLED)
    unsigned char psk[MBEDTLS_PSK_MAX_LEN];
    size_t psk_len = 0;
#endif

#if defined(MBEDTLS_SSL_DTLS_CONNECTION_ID)
    unsigned char cid[MBEDTLS_SSL_CID_IN_LEN_MAX];
    unsigned char cid_renego[MBEDTLS_SSL_CID_IN_LEN_MAX];
    size_t cid_len = 0;
    size_t cid_renego_len = 0;
#endif

#if defined(MBEDTLS_SSL_ALPN)
    const char *alpn_list[ALPN_LIST_SIZE];
#endif

#if defined(MBEDTLS_MEMORY_BUFFER_ALLOC_C)
    unsigned char alloc_buf[MEMORY_HEAP_SIZE];
#endif

#if defined(MBEDTLS_ECP_C)
    mbedtls_ecp_group_id curve_list[CURVE_LIST_SIZE];
    const mbedtls_ecp_curve_info *curve_cur;
#endif
#if defined(MBEDTLS_SSL_DTLS_SRTP)
    unsigned char mki[MBEDTLS_TLS_SRTP_MAX_MKI_LENGTH];
    size_t mki_len=0;
#endif

    const char *pers = "ssl_client2";

#if defined(MBEDTLS_SSL_PROTO_TLS1_3_EXPERIMENTAL) && defined(MBEDTLS_ECP_C)
    int sig_alg_list[SIG_ALG_LIST_SIZE];
#endif /* MBEDTLS_SSL_PROTO_TLS1_3_EXPERIMENTAL && MBEDTLS_ECP_C */

#if defined(MBEDTLS_USE_PSA_CRYPTO)
    psa_key_id_t slot = 0;
    psa_algorithm_t alg = 0;
    psa_key_attributes_t key_attributes;
    psa_status_t status;
#endif

#if defined(MBEDTLS_X509_CRT_PARSE_C)
    mbedtls_x509_crt_profile crt_profile_for_test = mbedtls_x509_crt_profile_default;
#endif
    mbedtls_entropy_context entropy;
    mbedtls_ctr_drbg_context ctr_drbg;
    mbedtls_ssl_context ssl;
    mbedtls_ssl_config conf;

#if defined(MBEDTLS_SSL_PROTO_TLS1_3_EXPERIMENTAL) && \
    defined(MBEDTLS_ECP_C)
    /* list of named groups */
    mbedtls_ecp_group_id named_groups_list[NAMED_GROUPS_LIST_SIZE];
    /* list of named groups for key share*/
    mbedtls_ecp_group_id key_share_named_groups_list[NAMED_GROUPS_LIST_SIZE];
    char *start;
#endif /* MBEDTLS_SSL_PROTO_TLS1_3_EXPERIMENTAL && MBEDTLS_ECP_C */

#if defined(MBEDTLS_ZERO_RTT)
    char early_data[] = "early data test";
#endif /* MBEDTLS_ZERO_RTT */

    mbedtls_ssl_session saved_session;

    unsigned char *session_data = NULL;
    size_t session_data_len = 0;
#if defined(MBEDTLS_TIMING_C)
    mbedtls_timing_delay_context timer;
#endif
#if defined(MBEDTLS_X509_CRT_PARSE_C)
    uint32_t flags;
    mbedtls_x509_crt cacert;
    mbedtls_x509_crt clicert;
    mbedtls_pk_context pkey;
#if defined(MBEDTLS_USE_PSA_CRYPTO)
    psa_key_id_t key_slot = 0; /* invalid key slot */
#endif
#endif
    char *p, *q;
    const int *list;
#if defined(MBEDTLS_SSL_CONTEXT_SERIALIZATION)
    unsigned char *context_buf = NULL;
    size_t context_buf_len;
#endif
#if defined(MBEDTLS_SSL_EXPORT_KEYS)
#if defined(MBEDTLS_SSL_PROTO_TLS1) || defined(MBEDTLS_SSL_PROTO_TLS1_1) || \
    defined(MBEDTLS_SSL_PROTO_TLS1_2)
    unsigned char eap_tls_keymaterial[16];
    unsigned char eap_tls_iv[8];
    const char* eap_tls_label = "client EAP encryption";
    eap_tls_keys eap_tls_keying;
<<<<<<< HEAD
#endif /* MBEDTLS_SSL_PROTO_TLS1 || MBEDTLS_SSL_PROTO_TLS1_1 || \
          MBEDTLS_SSL_PROTO_TLS1_2 */
=======
#if defined( MBEDTLS_SSL_DTLS_SRTP )
    /*! master keys and master salt for SRTP generated during handshake */
    unsigned char dtls_srtp_key_material[MBEDTLS_TLS_SRTP_MAX_KEY_MATERIAL_LENGTH];
    const char* dtls_srtp_label = "EXTRACTOR-dtls_srtp";
    dtls_srtp_keys dtls_srtp_keying;
    const mbedtls_ssl_srtp_profile default_profiles[] = {
        MBEDTLS_TLS_SRTP_AES128_CM_HMAC_SHA1_80,
        MBEDTLS_TLS_SRTP_AES128_CM_HMAC_SHA1_32,
        MBEDTLS_TLS_SRTP_NULL_HMAC_SHA1_80,
        MBEDTLS_TLS_SRTP_NULL_HMAC_SHA1_32,
        MBEDTLS_TLS_SRTP_UNSET
    };
#endif /* MBEDTLS_SSL_DTLS_SRTP */
>>>>>>> 1c54b541
#endif /* MBEDTLS_SSL_EXPORT_KEYS */

#if defined(MBEDTLS_MEMORY_BUFFER_ALLOC_C)
    mbedtls_memory_buffer_alloc_init( alloc_buf, sizeof( alloc_buf ) );
#endif

    /*
     * Make sure memory references are valid.
     */
    mbedtls_net_init( &server_fd );
    mbedtls_ssl_init( &ssl );
    mbedtls_ssl_config_init( &conf );

#if defined(MBEDTLS_SSL_PROTO_TLS1_3_EXPERIMENTAL)

#if defined(MBEDTLS_ECP_C)
    memset( (void *) named_groups_list, MBEDTLS_ECP_DP_NONE, sizeof( named_groups_list ) );
    memset( (void *) key_share_named_groups_list,
            MBEDTLS_ECP_DP_NONE,
            sizeof( key_share_named_groups_list ) );
#endif /* MBEDTLS_ECP_C */

#endif /* MBEDTLS_SSL_PROTO_TLS1_3_EXPERIMENTAL */

    memset( &saved_session, 0, sizeof( mbedtls_ssl_session ) );

    mbedtls_ctr_drbg_init( &ctr_drbg );
#if defined(MBEDTLS_X509_CRT_PARSE_C)
    mbedtls_x509_crt_init( &cacert );
    mbedtls_x509_crt_init( &clicert );
    mbedtls_pk_init( &pkey );
#endif
#if defined(MBEDTLS_SSL_ALPN)
    memset( (void * ) alpn_list, 0, sizeof( alpn_list ) );
#endif

#if defined(MBEDTLS_USE_PSA_CRYPTO)
    status = psa_crypto_init();
    if( status != PSA_SUCCESS )
    {
        mbedtls_fprintf( stderr, "Failed to initialize PSA Crypto implementation: %d\n",
                         (int) status );
        ret = MBEDTLS_ERR_SSL_HW_ACCEL_FAILED;
        goto exit;
    }
#endif

    if( argc == 0 )
    {
    usage:
        if( ret == 0 )
            ret = 1;

        mbedtls_printf( USAGE1 );
        mbedtls_printf( USAGE2 );
        mbedtls_printf( USAGE3 );
        mbedtls_printf( USAGE4 );

        list = mbedtls_ssl_list_ciphersuites();
        while( *list )
        {
            mbedtls_printf(" %-42s", mbedtls_ssl_get_ciphersuite_name( *list ) );
            list++;
            if( !*list )
                break;
            mbedtls_printf(" %s\n", mbedtls_ssl_get_ciphersuite_name( *list ) );
            list++;
        }
        mbedtls_printf("\n");
        goto exit;
    }

    opt.server_name         = DFL_SERVER_NAME;
    opt.server_addr         = DFL_SERVER_ADDR;
    opt.server_port         = DFL_SERVER_PORT;
    opt.debug_level         = DFL_DEBUG_LEVEL;
    opt.cid_enabled         = DFL_CID_ENABLED;
    opt.cid_val             = DFL_CID_VALUE;
    opt.cid_enabled_renego  = DFL_CID_ENABLED_RENEGO;
    opt.cid_val_renego      = DFL_CID_VALUE_RENEGO;
    opt.nbio                = DFL_NBIO;
    opt.event               = DFL_EVENT;
    opt.context_crt_cb      = DFL_CONTEXT_CRT_CB;
    opt.read_timeout        = DFL_READ_TIMEOUT;
    opt.max_resend          = DFL_MAX_RESEND;
    opt.request_page        = DFL_REQUEST_PAGE;
    opt.request_size        = DFL_REQUEST_SIZE;
    opt.ca_file             = DFL_CA_FILE;
    opt.ca_path             = DFL_CA_PATH;
    opt.crt_file            = DFL_CRT_FILE;
    opt.key_file            = DFL_KEY_FILE;
    opt.key_opaque          = DFL_KEY_OPAQUE;
    opt.key_pwd             = DFL_KEY_PWD;
    opt.psk                 = DFL_PSK;
    opt.key_exchange_modes  = DFL_KEY_EXCHANGE_MODES;
    opt.sig_algs            = DFL_SIG_ALGS;
    opt.early_data          = DFL_EARLY_DATA;
#if defined(MBEDTLS_USE_PSA_CRYPTO)
    opt.psk_opaque          = DFL_PSK_OPAQUE;
#endif
#if defined(MBEDTLS_X509_TRUSTED_CERTIFICATE_CALLBACK)
    opt.ca_callback         = DFL_CA_CALLBACK;
#endif
    opt.psk_identity        = DFL_PSK_IDENTITY;
    opt.ecjpake_pw          = DFL_ECJPAKE_PW;
    opt.ec_max_ops          = DFL_EC_MAX_OPS;
    opt.force_ciphersuite[0]= DFL_FORCE_CIPHER;
    opt.renegotiation       = DFL_RENEGOTIATION;
    opt.allow_legacy        = DFL_ALLOW_LEGACY;
    opt.renegotiate         = DFL_RENEGOTIATE;
    opt.exchanges           = DFL_EXCHANGES;
    opt.min_version         = DFL_MIN_VERSION;
    opt.max_version         = DFL_MAX_VERSION;
    opt.arc4                = DFL_ARC4;
    opt.allow_sha1          = DFL_SHA1;
    opt.auth_mode           = DFL_AUTH_MODE;
    opt.mfl_code            = DFL_MFL_CODE;
    opt.trunc_hmac          = DFL_TRUNC_HMAC;
    opt.recsplit            = DFL_RECSPLIT;
    opt.dhmlen              = DFL_DHMLEN;
    opt.reconnect           = DFL_RECONNECT;
    opt.reco_delay          = DFL_RECO_DELAY;
    opt.reco_mode           = DFL_RECO_MODE;
    opt.reconnect_hard      = DFL_RECONNECT_HARD;
    opt.tickets             = DFL_TICKETS;
    opt.alpn_string         = DFL_ALPN_STRING;
    opt.curves              = DFL_CURVES;
    opt.transport           = DFL_TRANSPORT;
    opt.hs_to_min           = DFL_HS_TO_MIN;
    opt.hs_to_max           = DFL_HS_TO_MAX;
    opt.dtls_mtu            = DFL_DTLS_MTU;
    opt.fallback            = DFL_FALLBACK;
    opt.extended_ms         = DFL_EXTENDED_MS;
    opt.etm                 = DFL_ETM;
    opt.dgram_packing       = DFL_DGRAM_PACKING;
    opt.serialize           = DFL_SERIALIZE;
    opt.context_file        = DFL_CONTEXT_FILE;
    opt.eap_tls             = DFL_EAP_TLS;
    opt.reproducible        = DFL_REPRODUCIBLE;
    opt.nss_keylog          = DFL_NSS_KEYLOG;
    opt.nss_keylog_file     = DFL_NSS_KEYLOG_FILE;
    opt.skip_close_notify   = DFL_SKIP_CLOSE_NOTIFY;
    opt.query_config_mode   = DFL_QUERY_CONFIG_MODE;
    opt.use_srtp            = DFL_USE_SRTP;
    opt.force_srtp_profile  = DFL_SRTP_FORCE_PROFILE;
    opt.mki                 = DFL_SRTP_MKI;

    for( i = 1; i < argc; i++ )
    {
        p = argv[i];
        if( ( q = strchr( p, '=' ) ) == NULL )
            goto usage;
        *q++ = '\0';

        if( strcmp( p, "server_name" ) == 0 )
            opt.server_name = q;
        else if( strcmp( p, "server_addr" ) == 0 )
            opt.server_addr = q;
        else if( strcmp( p, "server_port" ) == 0 )
            opt.server_port = q;
        else if( strcmp( p, "dtls" ) == 0 )
        {
            int t = atoi( q );
            if( t == 0 )
                opt.transport = MBEDTLS_SSL_TRANSPORT_STREAM;
            else if( t == 1 )
                opt.transport = MBEDTLS_SSL_TRANSPORT_DATAGRAM;
            else
                goto usage;
        }
        else if( strcmp( p, "debug_level" ) == 0 )
        {
            opt.debug_level = atoi( q );
            if( opt.debug_level < 0 || opt.debug_level > 65535 )
                goto usage;
        }
        else if( strcmp( p, "context_crt_cb" ) == 0 )
        {
            opt.context_crt_cb = atoi( q );
            if( opt.context_crt_cb != 0 && opt.context_crt_cb != 1 )
                goto usage;
        }
        else if( strcmp( p, "nbio" ) == 0 )
        {
            opt.nbio = atoi( q );
            if( opt.nbio < 0 || opt.nbio > 2 )
                goto usage;
        }
        else if( strcmp( p, "event" ) == 0 )
        {
            opt.event = atoi( q );
            if( opt.event < 0 || opt.event > 2 )
                goto usage;
        }
        else if( strcmp( p, "read_timeout" ) == 0 )
            opt.read_timeout = atoi( q );
        else if( strcmp( p, "max_resend" ) == 0 )
        {
            opt.max_resend = atoi( q );
            if( opt.max_resend < 0 )
                goto usage;
        }
        else if( strcmp( p, "request_page" ) == 0 )
            opt.request_page = q;
        else if( strcmp( p, "request_size" ) == 0 )
        {
            opt.request_size = atoi( q );
            if( opt.request_size < 0 ||
                opt.request_size > MAX_REQUEST_SIZE )
                goto usage;
        }
        else if( strcmp( p, "ca_file" ) == 0 )
            opt.ca_file = q;
        else if( strcmp( p, "ca_path" ) == 0 )
            opt.ca_path = q;
        else if( strcmp( p, "crt_file" ) == 0 )
            opt.crt_file = q;
        else if( strcmp( p, "key_file" ) == 0 )
            opt.key_file = q;
        else if( strcmp( p, "key_pwd" ) == 0 )
            opt.key_pwd = q;
#if defined(MBEDTLS_USE_PSA_CRYPTO) && defined(MBEDTLS_X509_CRT_PARSE_C)
        else if( strcmp( p, "key_opaque" ) == 0 )
            opt.key_opaque = atoi( q );
#endif
#if defined(MBEDTLS_SSL_DTLS_CONNECTION_ID)
        else if( strcmp( p, "cid" ) == 0 )
        {
            opt.cid_enabled = atoi( q );
            if( opt.cid_enabled != 0 && opt.cid_enabled != 1 )
                goto usage;
        }
        else if( strcmp( p, "cid_renego" ) == 0 )
        {
            opt.cid_enabled_renego = atoi( q );
            if( opt.cid_enabled_renego != 0 && opt.cid_enabled_renego != 1 )
                goto usage;
        }
        else if( strcmp( p, "cid_val" ) == 0 )
        {
            opt.cid_val = q;
        }
        else if( strcmp( p, "cid_val_renego" ) == 0 )
        {
            opt.cid_val_renego = q;
        }
#endif /* MBEDTLS_SSL_DTLS_CONNECTION_ID */
        else if( strcmp( p, "psk" ) == 0 )
            opt.psk = q;
#if defined(MBEDTLS_USE_PSA_CRYPTO)
        else if( strcmp( p, "psk_opaque" ) == 0 )
            opt.psk_opaque = atoi( q );
#endif
#if defined(MBEDTLS_X509_TRUSTED_CERTIFICATE_CALLBACK)
        else if( strcmp( p, "ca_callback" ) == 0)
            opt.ca_callback = atoi( q );
#endif
        else if( strcmp( p, "psk_identity" ) == 0 )
            opt.psk_identity = q;
        else if( strcmp( p, "ecjpake_pw" ) == 0 )
            opt.ecjpake_pw = q;
        else if( strcmp( p, "ec_max_ops" ) == 0 )
            opt.ec_max_ops = atoi( q );
        else if( strcmp( p, "force_ciphersuite" ) == 0 )
        {
            opt.force_ciphersuite[0] = mbedtls_ssl_get_ciphersuite_id( q );

            if( opt.force_ciphersuite[0] == 0 )
            {
                ret = 2;
                goto usage;
            }
            opt.force_ciphersuite[1] = 0;
        }
        else if( strcmp( p, "renegotiation" ) == 0 )
        {
            opt.renegotiation = (atoi( q )) ?
                MBEDTLS_SSL_RENEGOTIATION_ENABLED :
                MBEDTLS_SSL_RENEGOTIATION_DISABLED;
        }
        else if( strcmp( p, "allow_legacy" ) == 0 )
        {
            switch( atoi( q ) )
            {
                case -1:
                    opt.allow_legacy = MBEDTLS_SSL_LEGACY_BREAK_HANDSHAKE;
                    break;
                case 0:
                    opt.allow_legacy = MBEDTLS_SSL_LEGACY_NO_RENEGOTIATION;
                    break;
                case 1:
                    opt.allow_legacy = MBEDTLS_SSL_LEGACY_ALLOW_RENEGOTIATION;
                    break;
                default: goto usage;
            }
        }
        else if( strcmp( p, "renegotiate" ) == 0 )
        {
            opt.renegotiate = atoi( q );
            if( opt.renegotiate < 0 || opt.renegotiate > 1 )
                goto usage;
        }
        else if( strcmp( p, "exchanges" ) == 0 )
        {
            opt.exchanges = atoi( q );
            if( opt.exchanges < 1 )
                goto usage;
        }
        else if( strcmp( p, "reconnect" ) == 0 )
        {
            opt.reconnect = atoi( q );
            if( opt.reconnect < 0 || opt.reconnect > 2 )
                goto usage;
        }
        else if( strcmp( p, "reco_delay" ) == 0 )
        {
            opt.reco_delay = atoi( q );
            if( opt.reco_delay < 0 )
                goto usage;
        }
        else if( strcmp( p, "reco_mode" ) == 0 )
        {
            opt.reco_mode = atoi( q );
            if( opt.reco_mode < 0 )
                goto usage;
        }
        else if( strcmp( p, "reconnect_hard" ) == 0 )
        {
            opt.reconnect_hard = atoi( q );
            if( opt.reconnect_hard < 0 || opt.reconnect_hard > 1 )
                goto usage;
        }
        else if( strcmp( p, "tickets" ) == 0 )
        {
            opt.tickets = atoi( q );
            if( opt.tickets < 0 || opt.tickets > 1 )
                goto usage;
        }
        else if( strcmp( p, "alpn" ) == 0 )
        {
            opt.alpn_string = q;
        }
        else if( strcmp( p, "fallback" ) == 0 )
        {
            switch( atoi( q ) )
            {
                case 0: opt.fallback = MBEDTLS_SSL_IS_NOT_FALLBACK; break;
                case 1: opt.fallback = MBEDTLS_SSL_IS_FALLBACK; break;
                default: goto usage;
            }
        }
        else if( strcmp( p, "extended_ms" ) == 0 )
        {
            switch( atoi( q ) )
            {
                case 0:
                    opt.extended_ms = MBEDTLS_SSL_EXTENDED_MS_DISABLED;
                    break;
                case 1:
                    opt.extended_ms = MBEDTLS_SSL_EXTENDED_MS_ENABLED;
                    break;
                default: goto usage;
            }
        }
        else if( strcmp( p, "curves" ) == 0 )
            opt.curves = q;
#if defined(MBEDTLS_SSL_PROTO_TLS1_3_EXPERIMENTAL) && defined(MBEDTLS_ECP_C)
        else if( strcmp( p, "sig_algs" ) == 0 )
            opt.sig_algs = q;
#endif /* MBEDTLS_SSL_PROTO_TLS1_3_EXPERIMENTAL && MBEDTLS_ECP_C */
        else if( strcmp( p, "etm" ) == 0 )
        {
            switch( atoi( q ) )
            {
                case 0: opt.etm = MBEDTLS_SSL_ETM_DISABLED; break;
                case 1: opt.etm = MBEDTLS_SSL_ETM_ENABLED; break;
                default: goto usage;
            }
        }
#if defined(MBEDTLS_SSL_PROTO_TLS1_3_EXPERIMENTAL)

#if defined(MBEDTLS_ZERO_RTT)
        else if( strcmp( p, "early_data" ) == 0 )
        {
            switch( atoi( q ) )
            {
                case 0:
                    opt.early_data = MBEDTLS_SSL_EARLY_DATA_DISABLED;
                    break;
                case 1:
                    opt.early_data = MBEDTLS_SSL_EARLY_DATA_ENABLED;
                    break;
                default: goto usage;
            }
        }
#endif /* MBEDTLS_ZERO_RTT */

#if defined(MBEDTLS_ECP_C)
        else if( strcmp( p, "named_groups" ) == 0 )
            opt.named_groups_string = q;
        else if( strcmp( p, "key_share_named_groups" ) == 0 )
            opt.key_share_named_groups_string = q;
#endif /* MBEDTLS_ECP_C */

        else if( strcmp( p, "key_exchange_modes" ) == 0 )
        {
            if( strcmp( q, "psk" ) == 0 )
                opt.key_exchange_modes = MBEDTLS_SSL_TLS13_KEY_EXCHANGE_MODE_PSK_KE;
            else if( strcmp(q, "psk_dhe" ) == 0 )
                opt.key_exchange_modes = MBEDTLS_SSL_TLS13_KEY_EXCHANGE_MODE_PSK_DHE_KE;
            else if( strcmp(q, "ecdhe_ecdsa" ) == 0 )
                opt.key_exchange_modes = MBEDTLS_SSL_TLS13_KEY_EXCHANGE_MODE_ECDHE_ECDSA;
            else if( strcmp( q, "psk_all" ) == 0 )
                opt.key_exchange_modes = MBEDTLS_SSL_TLS13_KEY_EXCHANGE_MODE_PSK_ALL;
            else if( strcmp( q, "all" ) == 0 )
                opt.key_exchange_modes = MBEDTLS_SSL_TLS13_KEY_EXCHANGE_MODE_ALL;
            else goto usage;
        }
#endif /* MBEDTLS_SSL_PROTO_TLS1_3_EXPERIMENTAL */
        else if( strcmp( p, "min_version" ) == 0 )
        {
            if( strcmp( q, "ssl3" ) == 0 )
                opt.min_version = MBEDTLS_SSL_MINOR_VERSION_0;
            else if( strcmp( q, "tls1" ) == 0 )
                opt.min_version = MBEDTLS_SSL_MINOR_VERSION_1;
            else if( strcmp( q, "tls1_1" ) == 0 ||
                     strcmp( q, "dtls1" ) == 0 )
                opt.min_version = MBEDTLS_SSL_MINOR_VERSION_2;
            else if( strcmp( q, "tls1_2" ) == 0 ||
                     strcmp( q, "dtls1_2" ) == 0 )
                opt.min_version = MBEDTLS_SSL_MINOR_VERSION_3;
#if defined(MBEDTLS_SSL_PROTO_TLS1_3_EXPERIMENTAL)
            else if( strcmp( q, "tls1_3" ) == 0 ||
                     strcmp( q, "dtls1_3" ) == 0 )
                     opt.min_version = MBEDTLS_SSL_MINOR_VERSION_4;
#endif /* MBEDTLS_SSL_PROTO_TLS1_3_EXPERIMENTAL */
            else
                goto usage;
        }
        else if( strcmp( p, "max_version" ) == 0 )
        {
            if( strcmp( q, "ssl3" ) == 0 )
                opt.max_version = MBEDTLS_SSL_MINOR_VERSION_0;
            else if( strcmp( q, "tls1" ) == 0 )
                opt.max_version = MBEDTLS_SSL_MINOR_VERSION_1;
            else if( strcmp( q, "tls1_1" ) == 0 ||
                     strcmp( q, "dtls1" ) == 0 )
                opt.max_version = MBEDTLS_SSL_MINOR_VERSION_2;
            else if( strcmp( q, "tls1_2" ) == 0 ||
                     strcmp( q, "dtls1_2" ) == 0 )
                opt.max_version = MBEDTLS_SSL_MINOR_VERSION_3;
#if defined(MBEDTLS_SSL_PROTO_TLS1_3_EXPERIMENTAL)
            else if( strcmp( q, "tls1_3" ) == 0 ||
                     strcmp( q, "dtls1_3" ) == 0 )
                opt.min_version = MBEDTLS_SSL_MINOR_VERSION_4;
#endif /* MBEDTLS_SSL_PROTO_TLS1_3_EXPERIMENTAL */
            else
                goto usage;
        }
        else if( strcmp( p, "arc4" ) == 0 )
        {
            switch( atoi( q ) )
            {
                case 0:     opt.arc4 = MBEDTLS_SSL_ARC4_DISABLED;   break;
                case 1:     opt.arc4 = MBEDTLS_SSL_ARC4_ENABLED;    break;
                default:    goto usage;
            }
        }
        else if( strcmp( p, "allow_sha1" ) == 0 )
        {
            switch( atoi( q ) )
            {
                case 0:     opt.allow_sha1 = 0;   break;
                case 1:     opt.allow_sha1 = 1;    break;
                default:    goto usage;
            }
        }
        else if( strcmp( p, "force_version" ) == 0 )
        {
            if( strcmp( q, "ssl3" ) == 0 )
            {
                opt.min_version = MBEDTLS_SSL_MINOR_VERSION_0;
                opt.max_version = MBEDTLS_SSL_MINOR_VERSION_0;
            }
            else if( strcmp( q, "tls1" ) == 0 )
            {
                opt.min_version = MBEDTLS_SSL_MINOR_VERSION_1;
                opt.max_version = MBEDTLS_SSL_MINOR_VERSION_1;
            }
            else if( strcmp( q, "tls1_1" ) == 0 )
            {
                opt.min_version = MBEDTLS_SSL_MINOR_VERSION_2;
                opt.max_version = MBEDTLS_SSL_MINOR_VERSION_2;
            }
            else if( strcmp( q, "tls1_2" ) == 0 )
            {
                opt.min_version = MBEDTLS_SSL_MINOR_VERSION_3;
                opt.max_version = MBEDTLS_SSL_MINOR_VERSION_3;
            }
#if defined(MBEDTLS_SSL_PROTO_TLS1_3_EXPERIMENTAL)
            else if( strcmp( q, "tls1_3" ) == 0 )
            {
                opt.min_version = MBEDTLS_SSL_MINOR_VERSION_4;
                opt.max_version = MBEDTLS_SSL_MINOR_VERSION_4;
            }
#endif /* MBEDTLS_SSL_PROTO_TLS1_3_EXPERIMENTAL */
            else if( strcmp( q, "dtls1" ) == 0 )
            {
                opt.min_version = MBEDTLS_SSL_MINOR_VERSION_2;
                opt.max_version = MBEDTLS_SSL_MINOR_VERSION_2;
                opt.transport = MBEDTLS_SSL_TRANSPORT_DATAGRAM;
            }
            else if( strcmp( q, "dtls1_2" ) == 0 )
            {
                opt.min_version = MBEDTLS_SSL_MINOR_VERSION_3;
                opt.max_version = MBEDTLS_SSL_MINOR_VERSION_3;
                opt.transport = MBEDTLS_SSL_TRANSPORT_DATAGRAM;
            }
#if defined(MBEDTLS_SSL_PROTO_TLS1_3_EXPERIMENTAL)
            else if( strcmp( q, "dtls1_3" ) == 0 )
            {
                opt.min_version = MBEDTLS_SSL_MINOR_VERSION_4;
                opt.max_version = MBEDTLS_SSL_MINOR_VERSION_4;
                opt.transport = MBEDTLS_SSL_TRANSPORT_DATAGRAM;
            }
#endif /* MBEDTLS_SSL_PROTO_TLS1_3_EXPERIMENTAL */
            else
                goto usage;
        }
        else if( strcmp( p, "auth_mode" ) == 0 )
        {
            if( strcmp( q, "none" ) == 0 )
                opt.auth_mode = MBEDTLS_SSL_VERIFY_NONE;
            else if( strcmp( q, "optional" ) == 0 )
                opt.auth_mode = MBEDTLS_SSL_VERIFY_OPTIONAL;
            else if( strcmp( q, "required" ) == 0 )
                opt.auth_mode = MBEDTLS_SSL_VERIFY_REQUIRED;
            else
                goto usage;
        }
        else if( strcmp( p, "max_frag_len" ) == 0 )
        {
            if( strcmp( q, "512" ) == 0 )
                opt.mfl_code = MBEDTLS_SSL_MAX_FRAG_LEN_512;
            else if( strcmp( q, "1024" ) == 0 )
                opt.mfl_code = MBEDTLS_SSL_MAX_FRAG_LEN_1024;
            else if( strcmp( q, "2048" ) == 0 )
                opt.mfl_code = MBEDTLS_SSL_MAX_FRAG_LEN_2048;
            else if( strcmp( q, "4096" ) == 0 )
                opt.mfl_code = MBEDTLS_SSL_MAX_FRAG_LEN_4096;
            else
                goto usage;
        }
        else if( strcmp( p, "trunc_hmac" ) == 0 )
        {
            switch( atoi( q ) )
            {
                case 0: opt.trunc_hmac = MBEDTLS_SSL_TRUNC_HMAC_DISABLED; break;
                case 1: opt.trunc_hmac = MBEDTLS_SSL_TRUNC_HMAC_ENABLED; break;
                default: goto usage;
            }
        }
        else if( strcmp( p, "hs_timeout" ) == 0 )
        {
            if( ( p = strchr( q, '-' ) ) == NULL )
                goto usage;
            *p++ = '\0';
            opt.hs_to_min = atoi( q );
            opt.hs_to_max = atoi( p );
            if( opt.hs_to_min == 0 || opt.hs_to_max < opt.hs_to_min )
                goto usage;
        }
        else if( strcmp( p, "mtu" ) == 0 )
        {
            opt.dtls_mtu = atoi( q );
            if( opt.dtls_mtu < 0 )
                goto usage;
        }
        else if( strcmp( p, "dgram_packing" ) == 0 )
        {
            opt.dgram_packing = atoi( q );
            if( opt.dgram_packing != 0 &&
                opt.dgram_packing != 1 )
            {
                goto usage;
            }
        }
        else if( strcmp( p, "recsplit" ) == 0 )
        {
            opt.recsplit = atoi( q );
            if( opt.recsplit < 0 || opt.recsplit > 1 )
                goto usage;
        }
        else if( strcmp( p, "dhmlen" ) == 0 )
        {
            opt.dhmlen = atoi( q );
            if( opt.dhmlen < 0 )
                goto usage;
        }
        else if( strcmp( p, "query_config" ) == 0 )
        {
            opt.query_config_mode = 1;
            query_config_ret = query_config( q );
            goto exit;
        }
        else if( strcmp( p, "serialize") == 0 )
        {
            opt.serialize = atoi( q );
            if( opt.serialize < 0 || opt.serialize > 2)
                goto usage;
        }
        else if( strcmp( p, "context_file") == 0 )
        {
            opt.context_file = q;
        }
        else if( strcmp( p, "eap_tls" ) == 0 )
        {
#if defined(MBEDTLS_SSL_PROTO_TLS1_3_EXPERIMENTAL)
            mbedtls_printf( "Error: eap_tls is not supported in TLS 1.3.\n" );
            goto usage;
#else
            opt.eap_tls = atoi( q );
            if( opt.eap_tls < 0 || opt.eap_tls > 1 )
                goto usage;
#endif
        }
        else if( strcmp( p, "reproducible" ) == 0 )
        {
            opt.reproducible = 1;
        }
        else if( strcmp( p, "nss_keylog" ) == 0 )
        {
            opt.nss_keylog = atoi( q );
            if( opt.nss_keylog < 0 || opt.nss_keylog > 1 )
                goto usage;
        }
        else if( strcmp( p, "nss_keylog_file" ) == 0 )
        {
            opt.nss_keylog_file = q;
        }
        else if( strcmp( p, "skip_close_notify" ) == 0 )
        {
            opt.skip_close_notify = atoi( q );
            if( opt.skip_close_notify < 0 || opt.skip_close_notify > 1 )
                goto usage;
        }
        else if( strcmp( p, "use_srtp" ) == 0 )
        {
            opt.use_srtp = atoi ( q );
        }
        else if( strcmp( p, "srtp_force_profile" ) == 0 )
        {
            opt.force_srtp_profile = atoi( q );
        }
        else if( strcmp( p, "mki" ) == 0 )
        {
            opt.mki = q;
        }
        else
            goto usage;
    }

    if( opt.nss_keylog != 0 && opt.eap_tls != 0 )
    {
        mbedtls_printf( "Error: eap_tls and nss_keylog options cannot be used together.\n" );
        goto usage;
    }

    /* Event-driven IO is incompatible with the above custom
     * receive and send functions, as the polling builds on
     * refers to the underlying net_context. */
    if( opt.event == 1 && opt.nbio != 1 )
    {
        mbedtls_printf( "Warning: event-driven IO mandates nbio=1 - overwrite\n" );
        opt.nbio = 1;
    }

#if defined(MBEDTLS_DEBUG_C)
    mbedtls_debug_set_threshold( opt.debug_level );
#endif

#if defined(MBEDTLS_KEY_EXCHANGE_SOME_PSK_ENABLED)
    /*
     * Unhexify the pre-shared key if any is given
     */
    if( strlen( opt.psk ) )
    {
        if( mbedtls_test_unhexify( psk, sizeof( psk ),
                                   opt.psk, &psk_len ) != 0 )
        {
            mbedtls_printf( "pre-shared key not valid\n" );
            goto exit;
        }
    }
#endif /* MBEDTLS_KEY_EXCHANGE_SOME_PSK_ENABLED */

#if defined(MBEDTLS_USE_PSA_CRYPTO)
    if( opt.psk_opaque != 0 )
    {
        if( opt.psk == NULL )
        {
            mbedtls_printf( "psk_opaque set but no psk to be imported specified.\n" );
            ret = 2;
            goto usage;
        }

        if( opt.force_ciphersuite[0] <= 0 )
        {
            mbedtls_printf( "opaque PSKs are only supported in conjunction with forcing TLS 1.2 and a PSK-only ciphersuite through the 'force_ciphersuite' option.\n" );
            ret = 2;
            goto usage;
        }
    }
#endif /* MBEDTLS_USE_PSA_CRYPTO */

    if( opt.force_ciphersuite[0] > 0 )
    {
        const mbedtls_ssl_ciphersuite_t *ciphersuite_info;
        ciphersuite_info =
            mbedtls_ssl_ciphersuite_from_id( opt.force_ciphersuite[0] );

        if( opt.max_version != -1 &&
            ciphersuite_info->min_minor_ver > opt.max_version )
        {
            mbedtls_printf( "forced ciphersuite not allowed with this protocol version\n" );
            ret = 2;
            goto usage;
        }
        if( opt.min_version != -1 &&
            ciphersuite_info->max_minor_ver < opt.min_version )
        {
            mbedtls_printf( "forced ciphersuite not allowed with this protocol version\n" );
            ret = 2;
            goto usage;
        }

        /* If the server selects a version that's not supported by
         * this suite, then there will be no common ciphersuite... */
        if( opt.max_version == -1 ||
            opt.max_version > ciphersuite_info->max_minor_ver )
        {
            opt.max_version = ciphersuite_info->max_minor_ver;
        }
        if( opt.min_version < ciphersuite_info->min_minor_ver )
        {
            opt.min_version = ciphersuite_info->min_minor_ver;
            /* DTLS starts with TLS 1.1 */
            if( opt.transport == MBEDTLS_SSL_TRANSPORT_DATAGRAM &&
                opt.min_version < MBEDTLS_SSL_MINOR_VERSION_2 )
                opt.min_version = MBEDTLS_SSL_MINOR_VERSION_2;
        }

        /* Enable RC4 if needed and not explicitly disabled */
        if( ciphersuite_info->cipher == MBEDTLS_CIPHER_ARC4_128 )
        {
            if( opt.arc4 == MBEDTLS_SSL_ARC4_DISABLED )
            {
                mbedtls_printf( "forced RC4 ciphersuite with RC4 disabled\n" );
                ret = 2;
                goto usage;
            }

            opt.arc4 = MBEDTLS_SSL_ARC4_ENABLED;
        }

#if defined(MBEDTLS_USE_PSA_CRYPTO)
        if( opt.psk_opaque != 0 )
        {
            /* Ensure that the chosen ciphersuite is PSK-only; we must know
             * the ciphersuite in advance to set the correct policy for the
             * PSK key slot. This limitation might go away in the future. */
            if( ciphersuite_info->key_exchange != MBEDTLS_KEY_EXCHANGE_PSK ||
                opt.min_version != MBEDTLS_SSL_MINOR_VERSION_3 )
            {
                mbedtls_printf( "opaque PSKs are only supported in conjunction with forcing TLS 1.2 and a PSK-only ciphersuite through the 'force_ciphersuite' option.\n" );
                ret = 2;
                goto usage;
            }

            /* Determine KDF algorithm the opaque PSK will be used in. */
#if defined(MBEDTLS_SHA512_C)
            if( ciphersuite_info->mac == MBEDTLS_MD_SHA384 )
                alg = PSA_ALG_TLS12_PSK_TO_MS(PSA_ALG_SHA_384);
            else
#endif /* MBEDTLS_SHA512_C */
                alg = PSA_ALG_TLS12_PSK_TO_MS(PSA_ALG_SHA_256);
        }
#endif /* MBEDTLS_USE_PSA_CRYPTO */
    }

#if defined(MBEDTLS_SSL_DTLS_CONNECTION_ID)
    if( mbedtls_test_unhexify( cid, sizeof( cid ),
                               opt.cid_val, &cid_len ) != 0 )
    {
        mbedtls_printf( "CID not valid\n" );
        goto exit;
    }

    /* Keep CID settings for renegotiation unless
     * specified otherwise. */
    if( opt.cid_enabled_renego == DFL_CID_ENABLED_RENEGO )
        opt.cid_enabled_renego = opt.cid_enabled;
    if( opt.cid_val_renego == DFL_CID_VALUE_RENEGO )
        opt.cid_val_renego = opt.cid_val;

    if( mbedtls_test_unhexify( cid_renego, sizeof( cid_renego ),
                               opt.cid_val_renego, &cid_renego_len ) != 0 )
    {
        mbedtls_printf( "CID not valid\n" );
        goto exit;
    }
#endif /* MBEDTLS_SSL_DTLS_CONNECTION_ID */

#if defined(MBEDTLS_ECP_C)
    if( opt.curves != NULL )
    {
        p = (char *) opt.curves;
        i = 0;

        if( strcmp( p, "none" ) == 0 )
        {
            curve_list[0] = MBEDTLS_ECP_DP_NONE;
        }
        else if( strcmp( p, "default" ) != 0 )
        {
            /* Leave room for a final NULL in curve list */
            while( i < CURVE_LIST_SIZE - 1 && *p != '\0' )
            {
                q = p;

                /* Terminate the current string */
                while( *p != ',' && *p != '\0' )
                    p++;
                if( *p == ',' )
                    *p++ = '\0';

                if( ( curve_cur = mbedtls_ecp_curve_info_from_name( q ) ) != NULL )
                {
                    curve_list[i++] = curve_cur->grp_id;
                }
                else
                {
                    mbedtls_printf( "unknown curve %s\n", q );
                    mbedtls_printf( "supported curves: " );
                    for( curve_cur = mbedtls_ecp_curve_list();
                         curve_cur->grp_id != MBEDTLS_ECP_DP_NONE;
                         curve_cur++ )
                    {
                        mbedtls_printf( "%s ", curve_cur->name );
                    }
                    mbedtls_printf( "\n" );
                    goto exit;
                }
            }

            mbedtls_printf("Number of curves: %d\n", i );

            if( i == CURVE_LIST_SIZE - 1 && *p != '\0' )
            {
                mbedtls_printf( "curves list too long, maximum %d",
                                CURVE_LIST_SIZE - 1 );
                goto exit;
            }

            curve_list[i] = MBEDTLS_ECP_DP_NONE;
        }
    }
#endif /* MBEDTLS_ECP_C */

#if defined(MBEDTLS_SSL_ALPN)
    if( opt.alpn_string != NULL )
    {
        p = (char *) opt.alpn_string;
        i = 0;

        /* Leave room for a final NULL in alpn_list */
        while( i < ALPN_LIST_SIZE - 1 && *p != '\0' )
        {
            alpn_list[i++] = p;

            /* Terminate the current string and move on to next one */
            while( *p != ',' && *p != '\0' )
                p++;
            if( *p == ',' )
                *p++ = '\0';
        }
    }
#endif /* MBEDTLS_SSL_ALPN */

#if defined(MBEDTLS_SSL_PROTO_TLS1_3_EXPERIMENTAL) && defined(MBEDTLS_ECP_C)
    if( opt.named_groups_string != NULL )
    {
        p = (char *)opt.named_groups_string;
        i = 0;
        start = p;

        /* Leave room for a final NULL in named_groups_list */
        while( i < NAMED_GROUPS_LIST_SIZE - 1 && *p != '\0' )
        {
            while( *p != ',' && *p != '\0' )
                p++;

            if( *p == ',' || *p == '\0' )
            {

                if( *p == ',' )
                    *p++ = '\0';

                if( strcmp( start, "secp256r1" ) == 0 )
                    named_groups_list[i++] = MBEDTLS_ECP_DP_SECP256R1;
                else if( strcmp( start, "secp384r1" ) == 0 )
                    named_groups_list[i++] = MBEDTLS_ECP_DP_SECP384R1;
                else if( strcmp( start, "secp521r1" ) == 0 )
                    named_groups_list[i++] = MBEDTLS_ECP_DP_SECP521R1;
                else if( strcmp( start, "all" ) == 0 )
                {
                    named_groups_list[i++] = MBEDTLS_ECP_DP_SECP256R1;
                    named_groups_list[i++] = MBEDTLS_ECP_DP_SECP384R1;
                    named_groups_list[i++] = MBEDTLS_ECP_DP_SECP521R1;
                    break;
                }
                else goto usage;
                start = p;
            }
        }

        if( i == 0 ) goto usage;
    }

    if( opt.key_share_named_groups_string != NULL )
    {
        p = (char *) opt.key_share_named_groups_string;
        i = 0;
        start = p;

        /* Leave room for a final NULL in named_groups_list */
        while( i < NAMED_GROUPS_LIST_SIZE - 1 && *p != '\0')
        {
            while( *p != ',' && *p != '\0' )
                p++;

            if( *p == ',' || *p == '\0' )
            {

                if( *p == ',' )
                    *p++ = '\0';

                if( strcmp( start, "secp256r1" ) == 0 )
                    key_share_named_groups_list[i++] = MBEDTLS_ECP_DP_SECP256R1;
                else if( strcmp( start, "secp384r1" ) == 0 )
                    key_share_named_groups_list[i++] = MBEDTLS_ECP_DP_SECP384R1;
                else if( strcmp( start, "secp521r1" ) == 0 )
                    key_share_named_groups_list[i++] = MBEDTLS_ECP_DP_SECP521R1;
                else if( strcmp( start, "all" ) == 0 )
                {
                    key_share_named_groups_list[i++] = MBEDTLS_ECP_DP_SECP256R1;
                    key_share_named_groups_list[i++] = MBEDTLS_ECP_DP_SECP384R1;
                    key_share_named_groups_list[i++] = MBEDTLS_ECP_DP_SECP521R1;
                    break;
                }
                else goto usage;
                start = p;

            }
        }

        if( i == 0 ) goto usage;
    }
#endif /* MBEDTLS_SSL_PROTO_TLS1_3_EXPERIMENTAL && MBEDTLS_ECP_C */

#if defined(MBEDTLS_SSL_PROTO_TLS1_3_EXPERIMENTAL) && defined(MBEDTLS_ECP_C)
     if( opt.sig_algs != NULL )
    {
        p = (char *) opt.sig_algs;
        i = 0;

        /* Leave room for a final NULL in signature algorithm list */
        while( i < SIG_ALG_LIST_SIZE - 1 && *p != '\0' )
        {
            q = p;

            /* Terminate the current string */
            while( *p != ',' && *p != '\0' )
                p++;
            if( *p == ',' )
                *p++ = '\0';

            if( strcmp( q, "ecdsa_secp256r1_sha256" ) == 0 )
            {
                sig_alg_list[i++] = SIGNATURE_ECDSA_SECP256r1_SHA256;
            }
            else if( strcmp( q, "ecdsa_secp384r1_sha384" ) == 0 )
            {
                sig_alg_list[i++] = SIGNATURE_ECDSA_SECP384r1_SHA384;
            }
            else if( strcmp( q, "ecdsa_secp521r1_sha512" ) == 0 )
            {
                sig_alg_list[i++] = SIGNATURE_ECDSA_SECP521r1_SHA512;
            }
            else
            {
                mbedtls_printf( "unknown signature algorithm %s\n", q );
                mbedtls_printf( "supported signature algorithms: " );
#if defined(MBEDTLS_ECDSA_C)
#if defined(MBEDTLS_SHA256_C) && defined(MBEDTLS_ECP_DP_SECP256R1_ENABLED)
                mbedtls_printf( "ecdsa_secp256r1_sha256 " );
#endif /* MBEDTLS_SHA256_C && MBEDTLS_ECP_DP_SECP256R1_ENABLED */
#if defined(MBEDTLS_SHA512_C) && defined(MBEDTLS_ECP_DP_SECP384R1_ENABLED)
                mbedtls_printf( "ecdsa_secp384r1_sha384 " );
#endif /* MBEDTLS_SHA512_C && MBEDTLS_ECP_DP_SECP384R1_ENABLED */
#if defined(MBEDTLS_SHA512_C) && defined(MBEDTLS_SHA512_C)
                mbedtls_printf( "ecdsa_secp521r1_sha512 " );
#endif /* MBEDTLS_SHA512_C && MBEDTLS_SHA512_C */
#endif /* MBEDTLS_ECDSA_C */
                mbedtls_printf( "\n" );
                goto exit;
            }
        }

        if( i == ( SIG_ALG_LIST_SIZE - 1 ) && *p != '\0' )
        {
            mbedtls_printf( "signature algorithm list too long, maximum %d",
                            SIG_ALG_LIST_SIZE - 1 );
            goto exit;
        }

        sig_alg_list[i] = SIGNATURE_NONE;
    }
#endif /* MBEDTLS_SSL_PROTO_TLS1_3_EXPERIMENTAL && MBEDTLS_ECP_C */

    /*
     * 0. Initialize the RNG and the session data
     */
    mbedtls_printf( "\n  . Seeding the random number generator..." );
    fflush( stdout );

    mbedtls_entropy_init( &entropy );
    if (opt.reproducible)
    {
        srand( 1 );
        if( ( ret = mbedtls_ctr_drbg_seed( &ctr_drbg, dummy_entropy,
                                           &entropy, (const unsigned char *) pers,
                                           strlen( pers ) ) ) != 0 )
        {
            mbedtls_printf( " failed\n  ! mbedtls_ctr_drbg_seed returned -0x%x\n",
                            (unsigned int) -ret );
            goto exit;
        }
    }
    else
    {
        if( ( ret = mbedtls_ctr_drbg_seed( &ctr_drbg, mbedtls_entropy_func,
                                           &entropy, (const unsigned char *) pers,
                                           strlen( pers ) ) ) != 0 )
        {
            mbedtls_printf( " failed\n  ! mbedtls_ctr_drbg_seed returned -0x%x\n",
                            (unsigned int) -ret );
            goto exit;
        }
    }

    mbedtls_printf( " ok\n" );

#if defined(MBEDTLS_X509_CRT_PARSE_C)
    /*
     * 1.1. Load the trusted CA
     */
    mbedtls_printf( "  . Loading the CA root certificate ..." );
    fflush( stdout );

    if( strcmp( opt.ca_path, "none" ) == 0 ||
        strcmp( opt.ca_file, "none" ) == 0 )
    {
        ret = 0;
    }
    else
#if defined(MBEDTLS_FS_IO)
    if( strlen( opt.ca_path ) )
        ret = mbedtls_x509_crt_parse_path( &cacert, opt.ca_path );
    else if( strlen( opt.ca_file ) )
        ret = mbedtls_x509_crt_parse_file( &cacert, opt.ca_file );
    else
#endif
#if defined(MBEDTLS_CERTS_C)
    {
#if defined(MBEDTLS_PEM_PARSE_C)
        for( i = 0; mbedtls_test_cas[i] != NULL; i++ )
        {
            ret = mbedtls_x509_crt_parse( &cacert,
                                  (const unsigned char *) mbedtls_test_cas[i],
                                  mbedtls_test_cas_len[i] );
            if( ret != 0 )
                break;
        }
        if( ret == 0 )
#endif /* MBEDTLS_PEM_PARSE_C */
        for( i = 0; mbedtls_test_cas_der[i] != NULL; i++ )
        {
            ret = mbedtls_x509_crt_parse_der( &cacert,
                         (const unsigned char *) mbedtls_test_cas_der[i],
                         mbedtls_test_cas_der_len[i] );
            if( ret != 0 )
                break;
        }
    }
#else
    {
        ret = 1;
        mbedtls_printf( "MBEDTLS_CERTS_C not defined." );
    }
#endif /* MBEDTLS_CERTS_C */
    if( ret < 0 )
    {
        mbedtls_printf( " failed\n  !  mbedtls_x509_crt_parse returned -0x%x\n\n",
                        (unsigned int) -ret );
        goto exit;
    }

    mbedtls_printf( " ok (%d skipped)\n", ret );

    /*
     * 1.2. Load own certificate and private key
     *
     * (can be skipped if client authentication is not required)
     */
    mbedtls_printf( "  . Loading the client cert. and key..." );
    fflush( stdout );

    if( strcmp( opt.crt_file, "none" ) == 0 )
        ret = 0;
    else
#if defined(MBEDTLS_FS_IO)
    if( strlen( opt.crt_file ) )
        ret = mbedtls_x509_crt_parse_file( &clicert, opt.crt_file );
    else
#endif
#if defined(MBEDTLS_CERTS_C)
        ret = mbedtls_x509_crt_parse( &clicert,
                (const unsigned char *) mbedtls_test_cli_crt,
                mbedtls_test_cli_crt_len );
#else
    {
        ret = 1;
        mbedtls_printf( "MBEDTLS_CERTS_C not defined." );
    }
#endif
    if( ret != 0 )
    {
        mbedtls_printf( " failed\n  !  mbedtls_x509_crt_parse returned -0x%x\n\n",
                        (unsigned int) -ret );
        goto exit;
    }

    if( strcmp( opt.key_file, "none" ) == 0 )
        ret = 0;
    else
#if defined(MBEDTLS_FS_IO)
    if( strlen( opt.key_file ) )
        ret = mbedtls_pk_parse_keyfile( &pkey, opt.key_file, opt.key_pwd );
    else
#endif
#if defined(MBEDTLS_CERTS_C)
        ret = mbedtls_pk_parse_key( &pkey,
                (const unsigned char *) mbedtls_test_cli_key,
                mbedtls_test_cli_key_len, NULL, 0 );
#else
    {
        ret = 1;
        mbedtls_printf( "MBEDTLS_CERTS_C not defined." );
    }
#endif
    if( ret != 0 )
    {
        mbedtls_printf( " failed\n  !  mbedtls_pk_parse_key returned -0x%x\n\n",
                        (unsigned int) -ret );
        goto exit;
    }

#if defined(MBEDTLS_USE_PSA_CRYPTO)
    if( opt.key_opaque != 0 )
    {
        if( ( ret = mbedtls_pk_wrap_as_opaque( &pkey, &key_slot,
                                               PSA_ALG_SHA_256 ) ) != 0 )
        {
            mbedtls_printf( " failed\n  !  "
                            "mbedtls_pk_wrap_as_opaque returned -0x%x\n\n", -ret );
            goto exit;
        }
    }
#endif /* MBEDTLS_USE_PSA_CRYPTO */

    mbedtls_printf( " ok (key type: %s)\n", mbedtls_pk_get_name( &pkey ) );
#endif /* MBEDTLS_X509_CRT_PARSE_C */

    /*
     * 2. Start the connection
     */
    if( opt.server_addr == NULL)
        opt.server_addr = opt.server_name;

    mbedtls_printf( "  . Connecting to %s/%s/%s...",
            opt.transport == MBEDTLS_SSL_TRANSPORT_STREAM ? "tcp" : "udp",
            opt.server_addr, opt.server_port );
    fflush( stdout );

    if( ( ret = mbedtls_net_connect( &server_fd,
                       opt.server_addr, opt.server_port,
                       opt.transport == MBEDTLS_SSL_TRANSPORT_STREAM ?
                       MBEDTLS_NET_PROTO_TCP : MBEDTLS_NET_PROTO_UDP ) ) != 0 )
    {
        mbedtls_printf( " failed\n  ! mbedtls_net_connect returned -0x%x\n\n",
                        (unsigned int) -ret );
        goto exit;
    }

    if( opt.nbio > 0 )
        ret = mbedtls_net_set_nonblock( &server_fd );
    else
        ret = mbedtls_net_set_block( &server_fd );
    if( ret != 0 )
    {
        mbedtls_printf( " failed\n  ! net_set_(non)block() returned -0x%x\n\n",
                        (unsigned int) -ret );
        goto exit;
    }

    mbedtls_printf( " ok\n" );

    /*
     * 3. Setup stuff
     */
    mbedtls_printf( "  . Setting up the SSL/TLS structure..." );
    fflush( stdout );

    if( ( ret = mbedtls_ssl_config_defaults( &conf,
                    MBEDTLS_SSL_IS_CLIENT,
                    opt.transport,
                    MBEDTLS_SSL_PRESET_DEFAULT ) ) != 0 )
    {
        mbedtls_printf( " failed\n  ! mbedtls_ssl_config_defaults returned -0x%x\n\n",
                        (unsigned int) -ret );
        goto exit;
    }

#if defined(MBEDTLS_X509_CRT_PARSE_C)
    /* The default algorithms profile disables SHA-1, but our tests still
       rely on it heavily. */

    if( opt.allow_sha1 > 0 )
    {
        crt_profile_for_test.allowed_mds |= MBEDTLS_X509_ID_FLAG( MBEDTLS_MD_SHA1 );
        mbedtls_ssl_conf_cert_profile( &conf, &crt_profile_for_test );
        mbedtls_ssl_conf_sig_hashes( &conf, ssl_sig_hashes_for_test );
    }

    if( opt.context_crt_cb == 0 )
        mbedtls_ssl_conf_verify( &conf, my_verify, NULL );

    memset( peer_crt_info, 0, sizeof( peer_crt_info ) );

#endif /* MBEDTLS_X509_CRT_PARSE_C */

#if defined(MBEDTLS_SSL_PROTO_TLS1_3_EXPERIMENTAL) && defined(MBEDTLS_ZERO_RTT)
    mbedtls_ssl_conf_early_data( &conf, opt.early_data, early_data, strlen( early_data ), NULL );
#endif /* MBEDTLS_SSL_PROTO_TLS1_3_EXPERIMENTAL && MBEDTLS_ZERO_RTT */

#if defined(MBEDTLS_SSL_PROTO_TLS1_3_EXPERIMENTAL) && defined(MBEDTLS_ECP_C)
    mbedtls_ssl_conf_sig_hashes( &conf, ssl_sig_hashes_for_test_tls13 );
#endif /* MBEDTLS_SSL_PROTO_TLS1_3_EXPERIMENTAL && MBEDTLS_ECP_C */

#if defined(MBEDTLS_SSL_DTLS_CONNECTION_ID)
    if( opt.cid_enabled == 1 || opt.cid_enabled_renego == 1 )
    {
        if( opt.cid_enabled == 1        &&
            opt.cid_enabled_renego == 1 &&
            cid_len != cid_renego_len )
        {
            mbedtls_printf( "CID length must not change during renegotiation\n" );
            goto usage;
        }

        if( opt.cid_enabled == 1 )
            ret = mbedtls_ssl_conf_cid( &conf, cid_len,
                                        MBEDTLS_SSL_UNEXPECTED_CID_IGNORE );
        else
            ret = mbedtls_ssl_conf_cid( &conf, cid_renego_len,
                                        MBEDTLS_SSL_UNEXPECTED_CID_IGNORE );

        if( ret != 0 )
        {
            mbedtls_printf( " failed\n  ! mbedtls_ssl_conf_cid_len returned -%#04x\n\n",
                            (unsigned int) -ret );
            goto exit;
        }
    }
#endif /* MBEDTLS_SSL_DTLS_CONNECTION_ID */

    if( opt.auth_mode != DFL_AUTH_MODE )
        mbedtls_ssl_conf_authmode( &conf, opt.auth_mode );

#if defined(MBEDTLS_SSL_PROTO_DTLS)
    if( opt.hs_to_min != DFL_HS_TO_MIN || opt.hs_to_max != DFL_HS_TO_MAX )
        mbedtls_ssl_conf_handshake_timeout( &conf, opt.hs_to_min,
                                            opt.hs_to_max );

    if( opt.dgram_packing != DFL_DGRAM_PACKING )
        mbedtls_ssl_set_datagram_packing( &ssl, opt.dgram_packing );
#endif /* MBEDTLS_SSL_PROTO_DTLS */

#if defined(MBEDTLS_SSL_MAX_FRAGMENT_LENGTH)
    if( ( ret = mbedtls_ssl_conf_max_frag_len( &conf, opt.mfl_code ) ) != 0 )
    {
        mbedtls_printf( " failed\n  ! mbedtls_ssl_conf_max_frag_len returned %d\n\n",
                        ret );
        goto exit;
    }
#endif

#if defined(MBEDTLS_SSL_DTLS_SRTP)
    if( opt.use_srtp == 1 )
    {
        if( opt.force_srtp_profile != 0 )
        {
            const mbedtls_ssl_srtp_profile forced_profile[] =
                                        { opt.force_srtp_profile, MBEDTLS_TLS_SRTP_UNSET };
            ret = mbedtls_ssl_conf_dtls_srtp_protection_profiles ( &conf, forced_profile );
        }
        else
        {
            ret = mbedtls_ssl_conf_dtls_srtp_protection_profiles ( &conf, default_profiles );
        }

        if( ret != 0 )
        {
            mbedtls_printf( " failed\n  ! "
                            "mbedtls_ssl_conf_dtls_srtp_protection_profiles returned %d\n\n",
                            ret );
            goto exit;
        }

    }
    else if( opt.force_srtp_profile != 0 )
    {
        mbedtls_printf( " failed\n  ! must enable use_srtp to force srtp profile\n\n" );
        goto exit;
    }
#endif /* MBEDTLS_SSL_DTLS_SRTP */

#if defined(MBEDTLS_SSL_TRUNCATED_HMAC)
    if( opt.trunc_hmac != DFL_TRUNC_HMAC )
        mbedtls_ssl_conf_truncated_hmac( &conf, opt.trunc_hmac );
#endif

#if defined(MBEDTLS_SSL_EXTENDED_MASTER_SECRET)
    if( opt.extended_ms != DFL_EXTENDED_MS )
        mbedtls_ssl_conf_extended_master_secret( &conf, opt.extended_ms );
#endif

#if defined(MBEDTLS_SSL_ENCRYPT_THEN_MAC)
    if( opt.etm != DFL_ETM )
        mbedtls_ssl_conf_encrypt_then_mac( &conf, opt.etm );
#endif

#if defined(MBEDTLS_SSL_EXPORT_KEYS)

#if defined(MBEDTLS_SSL_PROTO_TLS1) || defined(MBEDTLS_SSL_PROTO_TLS1_1) || \
    defined(MBEDTLS_SSL_PROTO_TLS1_2)
    if( opt.eap_tls != 0 )
    {
        mbedtls_ssl_conf_export_keys_ext_cb( &conf, eap_tls_key_derivation,
                                             &eap_tls_keying );
    }
    else
#endif /* MBEDTLS_SSL_PROTO_TLS1 || MBEDTLS_SSL_PROTO_TLS1_1 || \
          MBEDTLS_SSL_PROTO_TLS1_2 */
    {
        if( opt.nss_keylog != 0 )
        {
#if defined(MBEDTLS_SSL_PROTO_TLS1_3_EXPERIMENTAL)
            mbedtls_ssl_conf_export_secrets_cb( &conf,
                                                nss_keylog_export,
                                                NULL );
#endif /* MBEDTLS_SSL_PROTO_TLS1_3_EXPERIMENTAL */

#if defined(MBEDTLS_SSL_PROTO_TLS1) || defined(MBEDTLS_SSL_PROTO_TLS1_1) || \
    defined(MBEDTLS_SSL_PROTO_TLS1_2)
            mbedtls_ssl_conf_export_keys_ext_cb( &conf,
                                                 nss_keylog_export,
                                                 NULL );
#endif /* MBEDTLS_SSL_PROTO_TLS1 || MBEDTLS_SSL_PROTO_TLS1_1 || \
          MBEDTLS_SSL_PROTO_TLS1_2 */
        }
    }
<<<<<<< HEAD
=======
#if defined( MBEDTLS_SSL_DTLS_SRTP )
    else if( opt.use_srtp != 0 )
    {
        mbedtls_ssl_conf_export_keys_ext_cb( &conf, dtls_srtp_key_derivation,
                                             &dtls_srtp_keying );
    }
#endif /* MBEDTLS_SSL_DTLS_SRTP */
>>>>>>> 1c54b541
#endif /* MBEDTLS_SSL_EXPORT_KEYS */

#if defined(MBEDTLS_SSL_CBC_RECORD_SPLITTING)
    if( opt.recsplit != DFL_RECSPLIT )
        mbedtls_ssl_conf_cbc_record_splitting( &conf, opt.recsplit
                                  ? MBEDTLS_SSL_CBC_RECORD_SPLITTING_ENABLED
                                  : MBEDTLS_SSL_CBC_RECORD_SPLITTING_DISABLED );
#endif

#if defined(MBEDTLS_SSL_PROTO_TLS1_3_EXPERIMENTAL)
    // Configure key exchange mode
    mbedtls_ssl_conf_tls13_key_exchange( &conf, opt.key_exchange_modes );
#endif /* MBEDTLS_SSL_PROTO_TLS1_3_EXPERIMENTAL */

#if defined(MBEDTLS_DHM_C)
    if( opt.dhmlen != DFL_DHMLEN )
        mbedtls_ssl_conf_dhm_min_bitlen( &conf, opt.dhmlen );
#endif

#if defined(MBEDTLS_SSL_ALPN)
    if( opt.alpn_string != NULL )
        if( ( ret = mbedtls_ssl_conf_alpn_protocols( &conf, alpn_list ) ) != 0 )
        {
            mbedtls_printf( " failed\n  ! mbedtls_ssl_conf_alpn_protocols returned %d\n\n",
                            ret );
            goto exit;
        }
#endif

    if (opt.reproducible)
    {
#if defined(MBEDTLS_HAVE_TIME)
#if defined(MBEDTLS_PLATFORM_TIME_ALT)
        mbedtls_platform_set_time( dummy_constant_time );
#else
        fprintf( stderr, "Warning: reproducible option used without constant time\n" );
#endif
#endif
    }
    mbedtls_ssl_conf_rng( &conf, mbedtls_ctr_drbg_random, &ctr_drbg );
    mbedtls_ssl_conf_dbg( &conf, my_debug, stdout );

    mbedtls_ssl_conf_read_timeout( &conf, opt.read_timeout );

#if defined(MBEDTLS_SSL_SESSION_TICKETS)
    mbedtls_ssl_conf_session_tickets( &conf, opt.tickets );
#endif

    if( opt.force_ciphersuite[0] != DFL_FORCE_CIPHER )
        mbedtls_ssl_conf_ciphersuites( &conf, opt.force_ciphersuite );

#if defined(MBEDTLS_ARC4_C)
    if( opt.arc4 != DFL_ARC4 )
        mbedtls_ssl_conf_arc4_support( &conf, opt.arc4 );
#endif

    if( opt.allow_legacy != DFL_ALLOW_LEGACY )
        mbedtls_ssl_conf_legacy_renegotiation( &conf, opt.allow_legacy );
#if defined(MBEDTLS_SSL_RENEGOTIATION)
    mbedtls_ssl_conf_renegotiation( &conf, opt.renegotiation );
#endif

#if defined(MBEDTLS_X509_CRT_PARSE_C)
    if( strcmp( opt.ca_path, "none" ) != 0 &&
        strcmp( opt.ca_file, "none" ) != 0 )
    {
#if defined(MBEDTLS_X509_TRUSTED_CERTIFICATE_CALLBACK)
        if( opt.ca_callback != 0 )
            mbedtls_ssl_conf_ca_cb( &conf, ca_callback, &cacert );
        else
#endif
            mbedtls_ssl_conf_ca_chain( &conf, &cacert, NULL );
    }
    if( strcmp( opt.crt_file, "none" ) != 0 &&
        strcmp( opt.key_file, "none" ) != 0 )
    {
        if( ( ret = mbedtls_ssl_conf_own_cert( &conf, &clicert, &pkey ) ) != 0 )
        {
            mbedtls_printf( " failed\n  ! mbedtls_ssl_conf_own_cert returned %d\n\n",
                            ret );
            goto exit;
        }
    }
#endif

#if defined(MBEDTLS_ECP_C)
#if defined(MBEDTLS_SSL_PROTO_TLS1_3_EXPERIMENTAL)
    if( named_groups_list[0] != MBEDTLS_ECP_DP_NONE )
        mbedtls_ssl_conf_curves(&conf, named_groups_list);

    if( key_share_named_groups_list[0] != MBEDTLS_ECP_DP_NONE )
        mbedtls_ssl_conf_key_share_curves( &conf, key_share_named_groups_list );
#endif /* MBEDTLS_SSL_PROTO_TLS1_3_EXPERIMENTAL */
    if( opt.curves != NULL &&
        strcmp( opt.curves, "default" ) != 0 )
    {
        mbedtls_ssl_conf_curves( &conf, curve_list );
    }
#endif /* MBEDTLS_ECP_C */

#if defined(MBEDTLS_SSL_PROTO_TLS1_3_EXPERIMENTAL) && defined(MBEDTLS_ECP_C)
    if( opt.sig_algs != NULL )
    {
        mbedtls_ssl_conf_signature_algorithms( &conf, sig_alg_list );
    }
#endif /* MBEDTLS_SSL_PROTO_TLS1_3_EXPERIMENTAL && MBEDTLS_ECP_C */

#if defined(MBEDTLS_KEY_EXCHANGE_SOME_PSK_ENABLED)
#if defined(MBEDTLS_USE_PSA_CRYPTO)
    if( opt.psk_opaque != 0 )
    {
        key_attributes = psa_key_attributes_init();
        psa_set_key_usage_flags( &key_attributes, PSA_KEY_USAGE_DERIVE );
        psa_set_key_algorithm( &key_attributes, alg );
        psa_set_key_type( &key_attributes, PSA_KEY_TYPE_DERIVE );

        status = psa_import_key( &key_attributes, psk, psk_len, &slot );
        if( status != PSA_SUCCESS )
        {
            ret = MBEDTLS_ERR_SSL_HW_ACCEL_FAILED;
            goto exit;
        }

        if( ( ret = mbedtls_ssl_conf_psk_opaque( &conf, slot,
                                  (const unsigned char *) opt.psk_identity,
                                  strlen( opt.psk_identity ) ) ) != 0 )
        {
            mbedtls_printf( " failed\n  ! mbedtls_ssl_conf_psk_opaque returned %d\n\n",
                            ret );
            goto exit;
        }
    }
    else
#endif /* MBEDTLS_USE_PSA_CRYPTO */
    if( psk_len > 0 )
    {
        ret = mbedtls_ssl_conf_psk( &conf, psk, psk_len,
                             (const unsigned char *) opt.psk_identity,
                             strlen( opt.psk_identity ) );
        if( ret != 0 )
        {
            mbedtls_printf( " failed\n  ! mbedtls_ssl_conf_psk returned %d\n\n", ret );
            goto exit;
        }
    }
#endif /* MBEDTLS_KEY_EXCHANGE_SOME_PSK_ENABLED */

    if( opt.min_version != DFL_MIN_VERSION )
        mbedtls_ssl_conf_min_version( &conf, MBEDTLS_SSL_MAJOR_VERSION_3,
                                      opt.min_version );

    if( opt.max_version != DFL_MAX_VERSION )
        mbedtls_ssl_conf_max_version( &conf, MBEDTLS_SSL_MAJOR_VERSION_3,
                                      opt.max_version );

#if defined(MBEDTLS_SSL_FALLBACK_SCSV)
    if( opt.fallback != DFL_FALLBACK )
        mbedtls_ssl_conf_fallback( &conf, opt.fallback );
#endif

    if( ( ret = mbedtls_ssl_setup( &ssl, &conf ) ) != 0 )
    {
        mbedtls_printf( " failed\n  ! mbedtls_ssl_setup returned -0x%x\n\n",
                        (unsigned int) -ret );
        goto exit;
    }

#if defined(MBEDTLS_X509_CRT_PARSE_C)
    if( ( ret = mbedtls_ssl_set_hostname( &ssl, opt.server_name ) ) != 0 )
    {
        mbedtls_printf( " failed\n  ! mbedtls_ssl_set_hostname returned %d\n\n",
                        ret );
        goto exit;
    }
#endif

#if defined(MBEDTLS_KEY_EXCHANGE_ECJPAKE_ENABLED)
    if( opt.ecjpake_pw != DFL_ECJPAKE_PW )
    {
        if( ( ret = mbedtls_ssl_set_hs_ecjpake_password( &ssl,
                        (const unsigned char *) opt.ecjpake_pw,
                                        strlen( opt.ecjpake_pw ) ) ) != 0 )
        {
            mbedtls_printf( " failed\n  ! mbedtls_ssl_set_hs_ecjpake_password returned %d\n\n",
                            ret );
            goto exit;
        }
    }
#endif

#if defined(MBEDTLS_X509_CRT_PARSE_C)
    if( opt.context_crt_cb == 1 )
        mbedtls_ssl_set_verify( &ssl, my_verify, NULL );
#endif /* MBEDTLS_X509_CRT_PARSE_C */

    io_ctx.ssl = &ssl;
    io_ctx.net = &server_fd;
    mbedtls_ssl_set_bio( &ssl, &io_ctx, send_cb, recv_cb,
                         opt.nbio == 0 ? recv_timeout_cb : NULL );

#if defined(MBEDTLS_SSL_DTLS_CONNECTION_ID)
    if( opt.transport == MBEDTLS_SSL_TRANSPORT_DATAGRAM )
    {
        if( ( ret = mbedtls_ssl_set_cid( &ssl, opt.cid_enabled,
                                         cid, cid_len ) ) != 0 )
        {
            mbedtls_printf( " failed\n  ! mbedtls_ssl_set_cid returned %d\n\n",
                            ret );
            goto exit;
        }
    }
#endif /* MBEDTLS_SSL_DTLS_CONNECTION_ID */

#if defined(MBEDTLS_SSL_PROTO_DTLS)
    if( opt.dtls_mtu != DFL_DTLS_MTU )
        mbedtls_ssl_set_mtu( &ssl, opt.dtls_mtu );
#endif

#if defined(MBEDTLS_TIMING_C)
    mbedtls_ssl_set_timer_cb( &ssl, &timer, mbedtls_timing_set_delay,
                                            mbedtls_timing_get_delay );
#endif

#if defined(MBEDTLS_ECP_RESTARTABLE)
    if( opt.ec_max_ops != DFL_EC_MAX_OPS )
        mbedtls_ecp_set_max_ops( opt.ec_max_ops );
#endif

#if defined(MBEDTLS_SSL_DTLS_SRTP)
    if( opt.use_srtp != 0 && strlen( opt.mki ) != 0 )
    {
        if( mbedtls_test_unhexify( mki, sizeof( mki ),
                                   opt.mki,&mki_len ) != 0 )
        {
            mbedtls_printf( "mki value not valid hex\n" );
            goto exit;
        }

        mbedtls_ssl_conf_srtp_mki_value_supported( &conf, MBEDTLS_SSL_DTLS_SRTP_MKI_SUPPORTED );
        if( ( ret = mbedtls_ssl_dtls_srtp_set_mki_value( &ssl, mki,
                                                         (uint16_t) strlen( opt.mki ) / 2 ) ) != 0 )
        {
            mbedtls_printf( " failed\n  ! mbedtls_ssl_dtls_srtp_set_mki_value returned %d\n\n", ret );
            goto exit;
        }
    }
#endif

    mbedtls_printf( " ok\n" );

    /*
     * 4. Handshake
     */
    mbedtls_printf( "  . Performing the SSL/TLS handshake..." );
    fflush( stdout );

    while( ( ret = mbedtls_ssl_handshake( &ssl ) ) != 0 )
    {
        if( ret != MBEDTLS_ERR_SSL_WANT_READ &&
            ret != MBEDTLS_ERR_SSL_WANT_WRITE &&
            ret != MBEDTLS_ERR_SSL_CRYPTO_IN_PROGRESS )
        {
            mbedtls_printf( " failed\n  ! mbedtls_ssl_handshake returned -0x%x\n",
                            (unsigned int) -ret );
            if( ret == MBEDTLS_ERR_X509_CERT_VERIFY_FAILED )
                mbedtls_printf(
                    "    Unable to verify the server's certificate. "
                        "Either it is invalid,\n"
                    "    or you didn't set ca_file or ca_path "
                        "to an appropriate value.\n"
                    "    Alternatively, you may want to use "
                        "auth_mode=optional for testing purposes.\n" );
            mbedtls_printf( "\n" );
            goto exit;
        }

#if defined(MBEDTLS_ECP_RESTARTABLE)
        if( ret == MBEDTLS_ERR_SSL_CRYPTO_IN_PROGRESS )
            continue;
#endif

        /* For event-driven IO, wait for socket to become available */
        if( opt.event == 1 /* level triggered IO */ )
        {
#if defined(MBEDTLS_TIMING_C)
            ret = idle( &server_fd, &timer, ret );
#else
            ret = idle( &server_fd, ret );
#endif
            if( ret != 0 )
                goto exit;
        }
    }

#if defined(MBEDTLS_SSL_PROTO_TLS1_3_EXPERIMENTAL)
    mbedtls_printf(" ok\n    [ Protocol is %s ]\n    [ Ciphersuite is %s ]\n    [ Key Exchange Mode is %s ]\n",
                    mbedtls_ssl_get_version(&ssl),
                    mbedtls_ssl_get_ciphersuite(&ssl),
                    mbedtls_ssl_get_key_exchange_name(&ssl));
#else
    mbedtls_printf( " ok\n    [ Protocol is %s ]\n    [ Ciphersuite is %s ]\n",
                    mbedtls_ssl_get_version( &ssl ),
                    mbedtls_ssl_get_ciphersuite( &ssl ) );
#endif /* MBEDTLS_SSL_PROTO_TLS1_3_EXPERIMENTAL */

    if( ( ret = mbedtls_ssl_get_record_expansion( &ssl ) ) >= 0 )
        mbedtls_printf( "    [ Record expansion is %d ]\n", ret );
    else
        mbedtls_printf( "    [ Record expansion is unknown (compression) ]\n" );

#if defined(MBEDTLS_SSL_MAX_FRAGMENT_LENGTH)
    mbedtls_printf( "    [ Maximum input fragment length is %u ]\n",
                    (unsigned int) mbedtls_ssl_get_input_max_frag_len( &ssl ) );
    mbedtls_printf( "    [ Maximum output fragment length is %u ]\n",
                    (unsigned int) mbedtls_ssl_get_output_max_frag_len( &ssl ) );
#endif

#if defined(MBEDTLS_SSL_ALPN)
    if( opt.alpn_string != NULL )
    {
        const char *alp = mbedtls_ssl_get_alpn_protocol( &ssl );
        mbedtls_printf( "    [ Application Layer Protocol is %s ]\n",
                alp ? alp : "(none)" );
    }
#endif

#if defined(MBEDTLS_SSL_EXPORT_KEYS)
#if defined(MBEDTLS_SSL_PROTO_TLS1) || defined(MBEDTLS_SSL_PROTO_TLS1_1) || \
    defined(MBEDTLS_SSL_PROTO_TLS1_2)
    if( opt.eap_tls != 0 )
    {
        size_t j = 0;

        if( ( ret = mbedtls_ssl_tls_prf( eap_tls_keying.tls_prf_type,
                                         eap_tls_keying.master_secret,
                                         sizeof( eap_tls_keying.master_secret ),
                                         eap_tls_label,
                                         eap_tls_keying.randbytes,
                                         sizeof( eap_tls_keying.randbytes ),
                                         eap_tls_keymaterial,
                                         sizeof( eap_tls_keymaterial ) ) )
                                         != 0 )
        {
            mbedtls_printf( " failed\n  ! mbedtls_ssl_tls_prf returned -0x%x\n\n",
                            (unsigned int) -ret );
            goto exit;
        }

        mbedtls_printf( "    EAP-TLS key material is:" );
        for( j = 0; j < sizeof( eap_tls_keymaterial ); j++ )
        {
            if( j % 8 == 0 )
                mbedtls_printf("\n    ");
            mbedtls_printf("%02x ", eap_tls_keymaterial[j] );
        }
        mbedtls_printf("\n");

        if( ( ret = mbedtls_ssl_tls_prf( eap_tls_keying.tls_prf_type, NULL, 0,
                                         eap_tls_label,
                                         eap_tls_keying.randbytes,
                                         sizeof( eap_tls_keying.randbytes ),
                                         eap_tls_iv,
                                         sizeof( eap_tls_iv ) ) ) != 0 )
         {
             mbedtls_printf( " failed\n  ! mbedtls_ssl_tls_prf returned -0x%x\n\n",
                             (unsigned int) -ret );
             goto exit;
         }

        mbedtls_printf( "    EAP-TLS IV is:" );
        for( j = 0; j < sizeof( eap_tls_iv ); j++ )
        {
            if( j % 8 == 0 )
                mbedtls_printf("\n    ");
            mbedtls_printf("%02x ", eap_tls_iv[j] );
        }
        mbedtls_printf("\n");
    }
<<<<<<< HEAD
#endif /* MBEDTLS_SSL_PROTO_TLS1 || MBEDTLS_SSL_PROTO_TLS1_1 || \
          MBEDTLS_SSL_PROTO_TLS1_2 */
#endif /* MBEDTLS_SSL_EXPORT_KEYS */
=======

#if defined( MBEDTLS_SSL_DTLS_SRTP )
    else if( opt.use_srtp != 0  )
    {
        size_t j = 0;
        mbedtls_dtls_srtp_info dtls_srtp_negotiation_result;
        mbedtls_ssl_get_dtls_srtp_negotiation_result( &ssl, &dtls_srtp_negotiation_result );

        if( dtls_srtp_negotiation_result.chosen_dtls_srtp_profile
                                == MBEDTLS_TLS_SRTP_UNSET )
        {
            mbedtls_printf( "    Unable to negotiate "
                            "the use of DTLS-SRTP\n" );
        }
        else
        {
            if( ( ret = mbedtls_ssl_tls_prf( dtls_srtp_keying.tls_prf_type,
                                             dtls_srtp_keying.master_secret,
                                             sizeof( dtls_srtp_keying.master_secret ),
                                             dtls_srtp_label,
                                             dtls_srtp_keying.randbytes,
                                             sizeof( dtls_srtp_keying.randbytes ),
                                             dtls_srtp_key_material,
                                             sizeof( dtls_srtp_key_material ) ) )
                                             != 0 )
            {
                mbedtls_printf( " failed\n  ! mbedtls_ssl_tls_prf returned -0x%x\n\n",
                                (unsigned int) -ret );
                goto exit;
            }

            mbedtls_printf( "    DTLS-SRTP key material is:" );
            for( j = 0; j < sizeof( dtls_srtp_key_material ); j++ )
            {
                if( j % 8 == 0 )
                    mbedtls_printf( "\n    " );
                mbedtls_printf( "%02x ", dtls_srtp_key_material[j] );
            }
            mbedtls_printf( "\n" );

            /* produce a less readable output used to perform automatic checks
             * - compare client and server output
             * - interop test with openssl which client produces this kind of output
             */
            mbedtls_printf( "    Keying material: " );
            for( j = 0; j < sizeof( dtls_srtp_key_material ); j++ )
            {
                mbedtls_printf( "%02X", dtls_srtp_key_material[j] );
            }
            mbedtls_printf( "\n" );

            if ( dtls_srtp_negotiation_result.mki_len > 0 )
            {
                mbedtls_printf( "    DTLS-SRTP mki value: " );
                for( j = 0; j < dtls_srtp_negotiation_result.mki_len; j++ )
                {
                    mbedtls_printf( "%02X", dtls_srtp_negotiation_result.mki_value[j] );
                }
            }
            else
            {
                mbedtls_printf( "    DTLS-SRTP no mki value negotiated" );
            }
            mbedtls_printf( "\n" );
        }
    }
#endif /* MBEDTLS_SSL_DTLS_SRTP */
#endif /* MBEDTLS_SSL_EXPORT_KEYS */
    if( opt.reconnect != 0 )
    {
        mbedtls_printf("  . Saving session for reuse..." );
        fflush( stdout );

        if( opt.reco_mode == 1 )
        {
            /* free any previously saved data */
            if( session_data != NULL )
            {
                mbedtls_platform_zeroize( session_data, session_data_len );
                mbedtls_free( session_data );
                session_data = NULL;
            }

            /* get size of the buffer needed */
            mbedtls_ssl_session_save( mbedtls_ssl_get_session_pointer( &ssl ),
                                      NULL, 0, &session_data_len );
            session_data = mbedtls_calloc( 1, session_data_len );
            if( session_data == NULL )
            {
                mbedtls_printf( " failed\n  ! alloc %u bytes for session data\n",
                                (unsigned) session_data_len );
                ret = MBEDTLS_ERR_SSL_ALLOC_FAILED;
                goto exit;
            }

            /* actually save session data */
            if( ( ret = mbedtls_ssl_session_save( mbedtls_ssl_get_session_pointer( &ssl ),
                                                  session_data, session_data_len,
                                                  &session_data_len ) ) != 0 )
            {
                mbedtls_printf( " failed\n  ! mbedtls_ssl_session_saved returned -0x%04x\n\n",
                                (unsigned int) -ret );
                goto exit;
            }
        }
        else
        {
            if( ( ret = mbedtls_ssl_get_session( &ssl, &saved_session ) ) != 0 )
            {
                mbedtls_printf( " failed\n  ! mbedtls_ssl_get_session returned -0x%x\n\n",
                                (unsigned int) -ret );
                goto exit;
            }
        }
>>>>>>> 1c54b541

#if defined(MBEDTLS_SSL_PROTO_TLS1_3_EXPERIMENTAL) && \
    defined(MBEDTLS_ZERO_RTT) && defined(MBEDTLS_SSL_CLI_C)
    mbedtls_printf( "early data status = %d\n", mbedtls_ssl_get_early_data_status( &ssl ) );
#endif /* MBEDTLS_SSL_PROTO_TLS1_3_EXPERIMENTAL && MBEDTLS_ZERO_RTT && MBEDTLS_SSL_CLI_C */

#if defined(MBEDTLS_X509_CRT_PARSE_C)
    /*
     * 5. Verify the server certificate
     */
    mbedtls_printf( "  . Verifying peer X.509 certificate..." );

    if( ( flags = mbedtls_ssl_get_verify_result( &ssl ) ) != 0 )
    {
        char vrfy_buf[512];

        mbedtls_printf( " failed\n" );

        mbedtls_x509_crt_verify_info( vrfy_buf, sizeof( vrfy_buf ),
                                      "  ! ", flags );

        mbedtls_printf( "%s\n", vrfy_buf );
    }
    else
        mbedtls_printf( " ok\n" );

    mbedtls_printf( "  . Peer certificate information    ...\n" );
    mbedtls_printf( "%s\n", peer_crt_info );
#endif /* MBEDTLS_X509_CRT_PARSE_C */

#if defined(MBEDTLS_SSL_DTLS_CONNECTION_ID)
    ret = report_cid_usage( &ssl, "initial handshake" );
    if( ret != 0 )
        goto exit;

    if( opt.transport == MBEDTLS_SSL_TRANSPORT_DATAGRAM )
    {
        if( ( ret = mbedtls_ssl_set_cid( &ssl, opt.cid_enabled_renego,
                                         cid_renego,
                                         cid_renego_len ) ) != 0 )
        {
            mbedtls_printf( " failed\n  ! mbedtls_ssl_set_cid returned %d\n\n",
                            ret );
            goto exit;
        }
    }
#endif /* MBEDTLS_SSL_DTLS_CONNECTION_ID */

#if defined(MBEDTLS_SSL_RENEGOTIATION)
    if( opt.renegotiate )
    {
        /*
         * Perform renegotiation (this must be done when the server is waiting
         * for input from our side).
         */
        mbedtls_printf( "  . Performing renegotiation..." );
        fflush( stdout );
        while( ( ret = mbedtls_ssl_renegotiate( &ssl ) ) != 0 )
        {
            if( ret != MBEDTLS_ERR_SSL_WANT_READ &&
                ret != MBEDTLS_ERR_SSL_WANT_WRITE &&
                ret != MBEDTLS_ERR_SSL_CRYPTO_IN_PROGRESS )
            {
                mbedtls_printf( " failed\n  ! mbedtls_ssl_renegotiate returned %d\n\n",
                                ret );
                goto exit;
            }

#if defined(MBEDTLS_ECP_RESTARTABLE)
            if( ret == MBEDTLS_ERR_SSL_CRYPTO_IN_PROGRESS )
                continue;
#endif

            /* For event-driven IO, wait for socket to become available */
            if( opt.event == 1 /* level triggered IO */ )
            {
#if defined(MBEDTLS_TIMING_C)
                idle( &server_fd, &timer, ret );
#else
                idle( &server_fd, ret );
#endif
            }

        }
        mbedtls_printf( " ok\n" );
    }
#endif /* MBEDTLS_SSL_RENEGOTIATION */

#if defined(MBEDTLS_SSL_DTLS_CONNECTION_ID)
    ret = report_cid_usage( &ssl, "after renegotiation" );
    if( ret != 0 )
        goto exit;
#endif /* MBEDTLS_SSL_DTLS_CONNECTION_ID */

    /*
     * 6. Write the GET request
     */
    retry_left = opt.max_resend;
send_request:
    mbedtls_printf( "  > Write to server:" );
    fflush( stdout );

    len = mbedtls_snprintf( (char *) buf, sizeof( buf ) - 1, GET_REQUEST,
                            opt.request_page );
    tail_len = (int) strlen( GET_REQUEST_END );

    /* Add padding to GET request to reach opt.request_size in length */
    if( opt.request_size != DFL_REQUEST_SIZE &&
        len + tail_len < opt.request_size )
    {
        memset( buf + len, 'A', opt.request_size - len - tail_len );
        len += opt.request_size - len - tail_len;
    }

    strncpy( (char *) buf + len, GET_REQUEST_END, sizeof( buf ) - len - 1 );
    len += tail_len;

    /* Truncate if request size is smaller than the "natural" size */
    if( opt.request_size != DFL_REQUEST_SIZE &&
        len > opt.request_size )
    {
        len = opt.request_size;

        /* Still end with \r\n unless that's really not possible */
        if( len >= 2 ) buf[len - 2] = '\r';
        if( len >= 1 ) buf[len - 1] = '\n';
    }

    if( opt.transport == MBEDTLS_SSL_TRANSPORT_STREAM )
    {
        written = 0;
        frags = 0;

        do
        {
            while( ( ret = mbedtls_ssl_write( &ssl, buf + written,
                                              len - written ) ) < 0 )
            {
                if( ret != MBEDTLS_ERR_SSL_WANT_READ &&
                    ret != MBEDTLS_ERR_SSL_WANT_WRITE &&
                    ret != MBEDTLS_ERR_SSL_CRYPTO_IN_PROGRESS )
                {
                    mbedtls_printf( " failed\n  ! mbedtls_ssl_write returned -0x%x\n\n",
                                    (unsigned int) -ret );
                    goto exit;
                }

                /* For event-driven IO, wait for socket to become available */
                if( opt.event == 1 /* level triggered IO */ )
                {
#if defined(MBEDTLS_TIMING_C)
                    idle( &server_fd, &timer, ret );
#else
                    idle( &server_fd, ret );
#endif
                }
            }

            frags++;
            written += ret;
        }
        while( written < len );

        while( ( ret = mbedtls_ssl_flush_output( &ssl ) ) != 0 )
        {
            if( ret != MBEDTLS_ERR_SSL_WANT_READ &&
                ret != MBEDTLS_ERR_SSL_WANT_WRITE )
            {
                mbedtls_printf( " failed\n  ! mbedtls_ssl_flush_output returned -0x%x\n\n",
                                (unsigned int) -ret );
                goto exit;
            }
        }
    }
    else /* Not stream, so datagram */
    {
        while( 1 )
        {
            ret = mbedtls_ssl_write( &ssl, buf, len );

#if defined(MBEDTLS_ECP_RESTARTABLE)
            if( ret == MBEDTLS_ERR_SSL_CRYPTO_IN_PROGRESS )
                continue;
#endif

            if( ret != MBEDTLS_ERR_SSL_WANT_READ &&
                ret != MBEDTLS_ERR_SSL_WANT_WRITE )
                break;

            /* For event-driven IO, wait for socket to become available */
            if( opt.event == 1 /* level triggered IO */ )
            {
#if defined(MBEDTLS_TIMING_C)
                idle( &server_fd, &timer, ret );
#else
                idle( &server_fd, ret );
#endif
            }
        }

        if( ret < 0 )
        {
            mbedtls_printf( " failed\n  ! mbedtls_ssl_write returned %d\n\n",
                            ret );
            goto exit;
        }

        frags = 1;
        written = ret;

        if( written < len )
        {
            mbedtls_printf( " warning\n  ! request didn't fit into single datagram and "
                            "was truncated to size %u", (unsigned) written );
        }
    }

    buf[written] = '\0';
    mbedtls_printf( " %d bytes written in %d fragments\n\n%s\n",
                    written, frags, (char *) buf );

    /* Send a non-empty request if request_size == 0 */
    if ( len == 0 )
    {
        opt.request_size = DFL_REQUEST_SIZE;
        goto send_request;
    }

    /*
     * 7. Read the HTTP response
     */
    mbedtls_printf( "  < Read from server:" );
    fflush( stdout );

    /*
     * TLS and DTLS need different reading styles (stream vs datagram)
     */
    if( opt.transport == MBEDTLS_SSL_TRANSPORT_STREAM )
    {
        do
        {
            len = sizeof( buf ) - 1;
            memset( buf, 0, sizeof( buf ) );
            ret = mbedtls_ssl_read( &ssl, buf, len );

#if defined(MBEDTLS_ECP_RESTARTABLE)
            if( ret == MBEDTLS_ERR_SSL_CRYPTO_IN_PROGRESS )
                continue;
#endif

            if( ret == MBEDTLS_ERR_SSL_WANT_READ ||
                ret == MBEDTLS_ERR_SSL_WANT_WRITE )
            {
                /* For event-driven IO, wait for socket to become available */
                if( opt.event == 1 /* level triggered IO */ )
                {
#if defined(MBEDTLS_TIMING_C)
                    idle( &server_fd, &timer, ret );
#else
                    idle( &server_fd, ret );
#endif
                }
                continue;
            }

            if( ret <= 0 )
            {
                switch( ret )
                {
                    case MBEDTLS_ERR_SSL_PEER_CLOSE_NOTIFY:
                        mbedtls_printf( " connection was closed gracefully\n" );
                        ret = 0;
                        goto close_notify;

                    case 0:
                    case MBEDTLS_ERR_NET_CONN_RESET:
                        mbedtls_printf( " connection was reset by peer\n" );
                        ret = 0;
                        goto reconnect;
#if defined(MBEDTLS_SSL_PROTO_TLS1_3_EXPERIMENTAL)

                    case MBEDTLS_ERR_SSL_CONN_EOF:
                        mbedtls_printf( " connnection eof \n" );
                        ret = 0;
                        goto close_notify;

#if defined(MBEDTLS_SSL_NEW_SESSION_TICKET)

                    case MBEDTLS_ERR_SSL_RECEIVED_NEW_SESSION_TICKET:
                        /* We were waiting for application data but got a NewSessionTicket instead. */
                        mbedtls_printf( " got ticket.\n" );
                        continue;

#endif /* MBEDTLS_SSL_NEW_SESSION_TICKET */

#endif /* MBEDTLS_SSL_PROTO_TLS1_3_EXPERIMENTAL */
                    default:
                        mbedtls_printf( " mbedtls_ssl_read returned -0x%x\n",
                                        (unsigned int) -ret );
                        goto exit;
                }
            }

            len = ret;
            buf[len] = '\0';
            mbedtls_printf( " %d bytes read\n\n%s", len, (char *) buf );

            /* End of message should be detected according to the syntax of the
             * application protocol (eg HTTP), just use a dummy test here. */
            if( ret > 0 && buf[len-1] == '\n' )
            {
                ret = 0;
                break;
            }
        }
        while( 1 );
    }
    else /* Not stream, so datagram */
    {
        len = sizeof( buf ) - 1;
        memset( buf, 0, sizeof( buf ) );

        while( 1 )
        {
            ret = mbedtls_ssl_read( &ssl, buf, len );

#if defined(MBEDTLS_ECP_RESTARTABLE)
            if( ret == MBEDTLS_ERR_SSL_CRYPTO_IN_PROGRESS )
                continue;
#endif

            if( ret != MBEDTLS_ERR_SSL_WANT_READ &&
                ret != MBEDTLS_ERR_SSL_WANT_WRITE )
                break;

            /* For event-driven IO, wait for socket to become available */
            if( opt.event == 1 /* level triggered IO */ )
            {
#if defined(MBEDTLS_TIMING_C)
                idle( &server_fd, &timer, ret );
#else
                idle( &server_fd, ret );
#endif
            }
        }

        if( ret <= 0 )
        {
            switch( ret )
            {
                case MBEDTLS_ERR_SSL_TIMEOUT:
                    mbedtls_printf( " timeout\n" );
                    if( retry_left-- > 0 )
                        goto send_request;
                    goto exit;

                case MBEDTLS_ERR_SSL_PEER_CLOSE_NOTIFY:
                    mbedtls_printf( " connection was closed gracefully\n" );
                    ret = 0;
                    goto close_notify;

                default:
                    mbedtls_printf( " mbedtls_ssl_read returned -0x%x\n", (unsigned int) -ret );
                    goto exit;
            }
        }

        len = ret;
        buf[len] = '\0';
        mbedtls_printf( " %d bytes read\n\n%s", len, (char *) buf );
        ret = 0;
    }

#if defined(MBEDTLS_SSL_NEW_SESSION_TICKET)
    if( opt.reconnect != 0 )
    {
        mbedtls_printf("  . Saving session for reuse..." );
        fflush( stdout );

        if( opt.reco_mode == 1 )
        {
            /* free any previously saved data */
            if( session_data != NULL )
            {
                mbedtls_platform_zeroize( session_data, session_data_len );
                mbedtls_free( session_data );
                session_data = NULL;
            }

            /* get size of the buffer needed */
            mbedtls_ssl_session_save( mbedtls_ssl_get_session_pointer( &ssl ),
                                        NULL, 0, &session_data_len );
            session_data = mbedtls_calloc( 1, session_data_len );
            if( session_data == NULL )
            {
                mbedtls_printf( " failed\n  ! alloc %u bytes for session data\n",
                                (unsigned) session_data_len );
                ret = MBEDTLS_ERR_SSL_ALLOC_FAILED;
                goto exit;
            }

            /* actually save session data */
            if( ( ret = mbedtls_ssl_session_save( mbedtls_ssl_get_session_pointer( &ssl ),
                                                    session_data, session_data_len,
                                                    &session_data_len ) ) != 0 )
            {
                mbedtls_printf( " failed\n  ! mbedtls_ssl_session_saved returned -0x%04x\n\n",
                                (unsigned int) -ret );
                goto exit;
            }
        }
        else
        {
            if( ( ret = mbedtls_ssl_get_session( &ssl, &saved_session ) ) != 0 )
            {
                mbedtls_printf( " failed\n  ! mbedtls_ssl_get_session returned -0x%x\n\n",
                                (unsigned int) -ret );
                goto exit;
            }
        }

        mbedtls_printf( " ok\n" );

        if( opt.reco_mode == 1 )
        {
            mbedtls_printf( "    [ Saved %u bytes of session data]\n",
                            (unsigned) session_data_len );
        }
    }
#endif /* MBEDTLS_SSL_NEW_SESSION_TICKET */

    /*
     * 7b. Simulate hard reset and reconnect from same port?
     */
    if( opt.reconnect_hard != 0 )
    {
        opt.reconnect_hard = 0;

        mbedtls_printf( "  . Restarting connection from same port..." );
        fflush( stdout );

#if defined(MBEDTLS_X509_CRT_PARSE_C)
        memset( peer_crt_info, 0, sizeof( peer_crt_info ) );
#endif /* MBEDTLS_X509_CRT_PARSE_C */

        if( ( ret = mbedtls_ssl_session_reset( &ssl ) ) != 0 )
        {
            mbedtls_printf( " failed\n  ! mbedtls_ssl_session_reset returned -0x%x\n\n",
                            (unsigned int) -ret );
            goto exit;
        }

        while( ( ret = mbedtls_ssl_handshake( &ssl ) ) != 0 )
        {
            if( ret != MBEDTLS_ERR_SSL_WANT_READ &&
                ret != MBEDTLS_ERR_SSL_WANT_WRITE &&
                ret != MBEDTLS_ERR_SSL_CRYPTO_IN_PROGRESS )
            {
                mbedtls_printf( " failed\n  ! mbedtls_ssl_handshake returned -0x%x\n\n",
                                (unsigned int) -ret );
                goto exit;
            }

            /* For event-driven IO, wait for socket to become available */
            if( opt.event == 1 /* level triggered IO */ )
            {
#if defined(MBEDTLS_TIMING_C)
                idle( &server_fd, &timer, ret );
#else
                idle( &server_fd, ret );
#endif
            }
        }

        mbedtls_printf( " ok\n" );

        goto send_request;
    }

    /*
     * 7c. Simulate serialize/deserialize and go back to data exchange
     */
#if defined(MBEDTLS_SSL_CONTEXT_SERIALIZATION)
    if( opt.serialize != 0 )
    {
        size_t buf_len;

        mbedtls_printf( "  . Serializing live connection..." );

        ret = mbedtls_ssl_context_save( &ssl, NULL, 0, &buf_len );
        if( ret != MBEDTLS_ERR_SSL_BUFFER_TOO_SMALL )
        {
            mbedtls_printf( " failed\n  ! mbedtls_ssl_context_save returned "
                            "-0x%x\n\n", (unsigned int) -ret );

            goto exit;
        }

        if( ( context_buf = mbedtls_calloc( 1, buf_len ) ) == NULL )
        {
            mbedtls_printf( " failed\n  ! Couldn't allocate buffer for "
                            "serialized context" );

            goto exit;
        }
        context_buf_len = buf_len;

        if( ( ret = mbedtls_ssl_context_save( &ssl, context_buf,
                                              buf_len, &buf_len ) ) != 0 )
        {
            mbedtls_printf( " failed\n  ! mbedtls_ssl_context_save returned "
                            "-0x%x\n\n", (unsigned int) -ret );

            goto exit;
        }

        mbedtls_printf( " ok\n" );

        /* Save serialized context to the 'opt.context_file' as a base64 code */
        if( 0 < strlen( opt.context_file ) )
        {
            FILE *b64_file;
            uint8_t *b64_buf;
            size_t b64_len;

            mbedtls_printf( "  . Save serialized context to a file... " );

            mbedtls_base64_encode( NULL, 0, &b64_len, context_buf, buf_len );

            if( ( b64_buf = mbedtls_calloc( 1, b64_len ) ) == NULL )
            {
                mbedtls_printf( "failed\n  ! Couldn't allocate buffer for "
                                "the base64 code\n" );
                goto exit;
            }

            if( ( ret = mbedtls_base64_encode( b64_buf, b64_len, &b64_len,
                                               context_buf, buf_len ) ) != 0 )
            {
                mbedtls_printf( "failed\n  ! mbedtls_base64_encode returned "
                            "-0x%x\n", (unsigned int) -ret );
                mbedtls_free( b64_buf );
                goto exit;
            }

            if( ( b64_file = fopen( opt.context_file, "w" ) ) == NULL )
            {
                mbedtls_printf( "failed\n  ! Cannot open '%s' for writing.\n",
                                opt.context_file );
                mbedtls_free( b64_buf );
                goto exit;
            }

            if( b64_len != fwrite( b64_buf, 1, b64_len, b64_file ) )
            {
                mbedtls_printf( "failed\n  ! fwrite(%ld bytes) failed\n",
                                (long) b64_len );
                mbedtls_free( b64_buf );
                fclose( b64_file );
                goto exit;
            }

            mbedtls_free( b64_buf );
            fclose( b64_file );

            mbedtls_printf( "ok\n" );
        }

        if( opt.serialize == 1 )
        {
            /* nothing to do here, done by context_save() already */
            mbedtls_printf( "  . Context has been reset... ok\n" );
        }

        if( opt.serialize == 2 )
        {
            mbedtls_printf( "  . Freeing and reinitializing context..." );

            mbedtls_ssl_free( &ssl );

            mbedtls_ssl_init( &ssl );

            if( ( ret = mbedtls_ssl_setup( &ssl, &conf ) ) != 0 )
            {
                mbedtls_printf( " failed\n  ! mbedtls_ssl_setup returned "
                                "-0x%x\n\n", (unsigned int) -ret );
                goto exit;
            }

            if( opt.nbio == 2 )
                mbedtls_ssl_set_bio( &ssl, &server_fd, delayed_send,
                                     delayed_recv, NULL );
            else
                mbedtls_ssl_set_bio( &ssl, &server_fd, mbedtls_net_send,
                            mbedtls_net_recv,
                            opt.nbio == 0 ? mbedtls_net_recv_timeout : NULL );

#if defined(MBEDTLS_TIMING_C)
                mbedtls_ssl_set_timer_cb( &ssl, &timer,
                                          mbedtls_timing_set_delay,
                                          mbedtls_timing_get_delay );
#endif /* MBEDTLS_TIMING_C */

            mbedtls_printf( " ok\n" );
        }

        mbedtls_printf( "  . Deserializing connection..." );

        if( ( ret = mbedtls_ssl_context_load( &ssl, context_buf,
                                              buf_len ) ) != 0 )
        {
            mbedtls_printf( "failed\n  ! mbedtls_ssl_context_load returned "
                            "-0x%x\n\n", (unsigned int) -ret );

            goto exit;
        }

        mbedtls_free( context_buf );
        context_buf = NULL;
        context_buf_len = 0;

        mbedtls_printf( " ok\n" );
    }
#endif /* MBEDTLS_SSL_CONTEXT_SERIALIZATION */

    /*
     * 7d. Continue doing data exchanges?
     */
    if( --opt.exchanges > 0 )
        goto send_request;

    /*
     * 8. Done, cleanly close the connection
     */
close_notify:
    mbedtls_printf( "  . Closing the connection..." );
    fflush( stdout );

    /*
     * Most of the time sending a close_notify before closing is the right
     * thing to do. However, when the server already knows how many messages
     * are expected and closes the connection by itself, this alert becomes
     * redundant. Sometimes with DTLS this redundancy becomes a problem by
     * leading to a race condition where the server might close the connection
     * before seeing the alert, and since UDP is connection-less when the
     * alert arrives it will be seen as a new connection, which will fail as
     * the alert is clearly not a valid ClientHello. This may cause spurious
     * failures in tests that use DTLS and resumption with ssl_server2 in
     * ssl-opt.sh, avoided by enabling skip_close_notify client-side.
     */
    if( opt.skip_close_notify == 0 )
    {
        /* No error checking, the connection might be closed already */
        do ret = mbedtls_ssl_close_notify( &ssl );
        while( ret == MBEDTLS_ERR_SSL_WANT_WRITE );
        ret = 0;
    }

    mbedtls_printf( " done\n" );

    /*
     * 9. Reconnect?
     */
reconnect:
#if defined(MBEDTLS_SSL_NEW_SESSION_TICKET)
    if( opt.reconnect != 0 )
    {
        --opt.reconnect;

        mbedtls_net_free( &server_fd );

#if defined(MBEDTLS_TIMING_C)
        if( opt.reco_delay > 0 )
            mbedtls_net_usleep( 1000000 * opt.reco_delay );
#endif

        mbedtls_printf( "  . Reconnecting with saved session..." );

#if defined(MBEDTLS_X509_CRT_PARSE_C)
        memset( peer_crt_info, 0, sizeof( peer_crt_info ) );
#endif /* MBEDTLS_X509_CRT_PARSE_C */

        if( ( ret = mbedtls_ssl_session_reset( &ssl ) ) != 0 )
        {
            mbedtls_printf( " failed\n  ! mbedtls_ssl_session_reset returned -0x%x\n\n",
                            (unsigned int) -ret );
            goto exit;
        }

        if( opt.reco_mode == 1 )
        {
            if( ( ret = mbedtls_ssl_session_load( &saved_session,
                                                  session_data,
                                                  session_data_len ) ) != 0 )
            {
                mbedtls_printf( " failed\n  ! mbedtls_ssl_session_load returned -0x%x\n\n",
                                (unsigned int) -ret );
                goto exit;
            }
        }

        if( ( ret = mbedtls_ssl_set_session( &ssl, &saved_session ) ) != 0 )
        {
            mbedtls_printf( " failed\n  ! mbedtls_ssl_set_session returned -0x%x\n\n",
                            (unsigned int) -ret );
            goto exit;
        }

#if defined(MBEDTLS_SSL_PROTO_TLS1_3_EXPERIMENTAL)
        // Configure key exchange mode to use PSK-ECDHE
        if( ( ret = mbedtls_ssl_conf_tls13_key_exchange( &conf,
                            MBEDTLS_SSL_TLS13_KEY_EXCHANGE_MODE_PSK_DHE_KE ) )  != 0 )
        {
            mbedtls_printf( " failed\n  ! mbedtls_ssl_conf_tls13_key_exchange returned -0x%x\n\n",
                            (unsigned int) -ret );
            goto exit;
        }
#endif /* MBEDTLS_SSL_PROTO_TLS1_3_EXPERIMENTAL */

        if( ( ret = mbedtls_net_connect( &server_fd,
                        opt.server_addr, opt.server_port,
                        opt.transport == MBEDTLS_SSL_TRANSPORT_STREAM ?
                        MBEDTLS_NET_PROTO_TCP : MBEDTLS_NET_PROTO_UDP ) ) != 0 )
        {
            mbedtls_printf( " failed\n  ! mbedtls_net_connect returned -0x%x\n\n",
                            (unsigned int) -ret );
            goto exit;
        }

        if( opt.nbio > 0 )
            ret = mbedtls_net_set_nonblock( &server_fd );
        else
            ret = mbedtls_net_set_block( &server_fd );
        if( ret != 0 )
        {
            mbedtls_printf( " failed\n  ! net_set_(non)block() returned -0x%x\n\n",
                            (unsigned int) -ret );
            goto exit;
        }

        while( ( ret = mbedtls_ssl_handshake( &ssl ) ) != 0 )
        {
            if( ret != MBEDTLS_ERR_SSL_WANT_READ &&
                ret != MBEDTLS_ERR_SSL_WANT_WRITE &&
                ret != MBEDTLS_ERR_SSL_CRYPTO_IN_PROGRESS )
            {
                mbedtls_printf( " failed\n  ! mbedtls_ssl_handshake returned -0x%x\n\n",
                                (unsigned int) -ret );
                goto exit;
            }
        }

        mbedtls_printf( " ok\n" );

        goto send_request;
    }
#endif /* MBEDTLS_SSL_NEW_SESSION_TICKET */

    /*
     * Cleanup and exit
     */
exit:
#ifdef MBEDTLS_ERROR_C
    if( ret != 0 )
    {
        char error_buf[100];
        mbedtls_strerror( ret, error_buf, 100 );
        mbedtls_printf( "Last error was: -0x%X - %s\n\n", (unsigned int) -ret, error_buf );
    }
#endif

    mbedtls_net_free( &server_fd );

#if defined(MBEDTLS_X509_CRT_PARSE_C)
    mbedtls_x509_crt_free( &clicert );
    mbedtls_x509_crt_free( &cacert );
    mbedtls_pk_free( &pkey );
#if defined(MBEDTLS_USE_PSA_CRYPTO)
    psa_destroy_key( key_slot );
#endif
#endif

    mbedtls_ssl_session_free( &saved_session );

    mbedtls_ssl_free( &ssl );
    mbedtls_ssl_config_free( &conf );
    mbedtls_ctr_drbg_free( &ctr_drbg );
    mbedtls_entropy_free( &entropy );
    if( session_data != NULL )
        mbedtls_platform_zeroize( session_data, session_data_len );
    mbedtls_free( session_data );
#if defined(MBEDTLS_SSL_CONTEXT_SERIALIZATION)
    if( context_buf != NULL )
        mbedtls_platform_zeroize( context_buf, context_buf_len );
    mbedtls_free( context_buf );
#endif

#if defined(MBEDTLS_KEY_EXCHANGE_SOME_PSK_ENABLED) && \
    defined(MBEDTLS_USE_PSA_CRYPTO)
    if( opt.psk_opaque != 0 )
    {
        /* This is ok even if the slot hasn't been
         * initialized (we might have jumed here
         * immediately because of bad cmd line params,
         * for example). */
        status = psa_destroy_key( slot );
        if( ( status != PSA_SUCCESS ) &&
            ( opt.query_config_mode == DFL_QUERY_CONFIG_MODE ) )
        {
            mbedtls_printf( "Failed to destroy key slot %u - error was %d",
                            (unsigned) slot, (int) status );
            if( ret == 0 )
                ret = MBEDTLS_ERR_SSL_HW_ACCEL_FAILED;
        }
    }
#endif /* MBEDTLS_KEY_EXCHANGE_SOME_PSK_ENABLED &&
          MBEDTLS_USE_PSA_CRYPTO */

#if defined(MBEDTLS_MEMORY_BUFFER_ALLOC_C)
#if defined(MBEDTLS_MEMORY_DEBUG)
    mbedtls_memory_buffer_alloc_status();
#endif
    mbedtls_memory_buffer_alloc_free();
#endif

#if defined(_WIN32)
    if( opt.query_config_mode == DFL_QUERY_CONFIG_MODE )
    {
        mbedtls_printf( "  + Press Enter to exit this program.\n" );
        fflush( stdout ); getchar();
    }
#endif

    // Shell can not handle large exit numbers -> 1 for errors
    if( ret < 0 )
        ret = 1;

    if( opt.query_config_mode == DFL_QUERY_CONFIG_MODE )
        mbedtls_exit( ret );
    else
        mbedtls_exit( query_config_ret );
}
#endif /* MBEDTLS_BIGNUM_C && MBEDTLS_ENTROPY_C && MBEDTLS_SSL_TLS_C &&
          MBEDTLS_SSL_CLI_C && MBEDTLS_NET_C && MBEDTLS_RSA_C &&
          MBEDTLS_CTR_DRBG_C MBEDTLS_TIMING_C */<|MERGE_RESOLUTION|>--- conflicted
+++ resolved
@@ -159,14 +159,11 @@
 #define DFL_NSS_KEYLOG          0
 #define DFL_NSS_KEYLOG_FILE     NULL
 #define DFL_SKIP_CLOSE_NOTIFY   0
-<<<<<<< HEAD
 #define DFL_SIG_ALGS            NULL
-=======
 #define DFL_QUERY_CONFIG_MODE   0
 #define DFL_USE_SRTP            0
 #define DFL_SRTP_FORCE_PROFILE  0
 #define DFL_SRTP_MKI            ""
->>>>>>> 1c54b541
 
 #define GET_REQUEST "GET %s HTTP/1.0\r\nExtra-header: "
 #define GET_REQUEST_END "\r\n\r\n"
@@ -635,18 +632,15 @@
                                  * after renegotiation                      */
     int reproducible;           /* make communication reproducible          */
     int skip_close_notify;      /* skip sending the close_notify alert      */
-<<<<<<< HEAD
     const char *named_groups_string;           /* list of named groups      */
     const char *key_share_named_groups_string; /* list of named groups      */
     int key_exchange_modes;     /* supported key exchange modes             */
     const char *sig_algs;       /* supported signature algorithms           */
     int early_data;             /* support for early data                   */
-=======
     int query_config_mode;      /* whether to read config                   */
     int use_srtp;               /* Support SRTP                             */
     int force_srtp_profile;     /* SRTP protection profile to use or all    */
     const char *mki;            /* The dtls mki value to use                */
->>>>>>> 1c54b541
 } opt;
 
 int query_config( const char *config );
@@ -857,10 +851,8 @@
                               sizeof( nss_keylog_line ) );
     return( ret );
 }
-<<<<<<< HEAD
 #endif /* MBEDTLS_SSL_PROTO_TLS1 || MBEDTLS_SSL_PROTO_TLS1_1 || \
           MBEDTLS_SSL_PROTO_TLS1_2 */
-=======
 
 #if defined( MBEDTLS_SSL_DTLS_SRTP )
 /* Supported SRTP mode needs a maximum of :
@@ -903,7 +895,6 @@
     return( 0 );
 }
 #endif /* MBEDTLS_SSL_DTLS_SRTP */
->>>>>>> 1c54b541
 #endif /* MBEDTLS_SSL_EXPORT_KEYS */
 
 static void my_debug( void *ctx, int level,
@@ -1469,10 +1460,8 @@
     unsigned char eap_tls_iv[8];
     const char* eap_tls_label = "client EAP encryption";
     eap_tls_keys eap_tls_keying;
-<<<<<<< HEAD
 #endif /* MBEDTLS_SSL_PROTO_TLS1 || MBEDTLS_SSL_PROTO_TLS1_1 || \
           MBEDTLS_SSL_PROTO_TLS1_2 */
-=======
 #if defined( MBEDTLS_SSL_DTLS_SRTP )
     /*! master keys and master salt for SRTP generated during handshake */
     unsigned char dtls_srtp_key_material[MBEDTLS_TLS_SRTP_MAX_KEY_MATERIAL_LENGTH];
@@ -1486,7 +1475,6 @@
         MBEDTLS_TLS_SRTP_UNSET
     };
 #endif /* MBEDTLS_SSL_DTLS_SRTP */
->>>>>>> 1c54b541
 #endif /* MBEDTLS_SSL_EXPORT_KEYS */
 
 #if defined(MBEDTLS_MEMORY_BUFFER_ALLOC_C)
@@ -2880,8 +2868,6 @@
           MBEDTLS_SSL_PROTO_TLS1_2 */
         }
     }
-<<<<<<< HEAD
-=======
 #if defined( MBEDTLS_SSL_DTLS_SRTP )
     else if( opt.use_srtp != 0 )
     {
@@ -2889,7 +2875,6 @@
                                              &dtls_srtp_keying );
     }
 #endif /* MBEDTLS_SSL_DTLS_SRTP */
->>>>>>> 1c54b541
 #endif /* MBEDTLS_SSL_EXPORT_KEYS */
 
 #if defined(MBEDTLS_SSL_CBC_RECORD_SPLITTING)
@@ -3268,11 +3253,8 @@
         }
         mbedtls_printf("\n");
     }
-<<<<<<< HEAD
 #endif /* MBEDTLS_SSL_PROTO_TLS1 || MBEDTLS_SSL_PROTO_TLS1_1 || \
           MBEDTLS_SSL_PROTO_TLS1_2 */
-#endif /* MBEDTLS_SSL_EXPORT_KEYS */
-=======
 
 #if defined( MBEDTLS_SSL_DTLS_SRTP )
     else if( opt.use_srtp != 0  )
@@ -3341,53 +3323,6 @@
     }
 #endif /* MBEDTLS_SSL_DTLS_SRTP */
 #endif /* MBEDTLS_SSL_EXPORT_KEYS */
-    if( opt.reconnect != 0 )
-    {
-        mbedtls_printf("  . Saving session for reuse..." );
-        fflush( stdout );
-
-        if( opt.reco_mode == 1 )
-        {
-            /* free any previously saved data */
-            if( session_data != NULL )
-            {
-                mbedtls_platform_zeroize( session_data, session_data_len );
-                mbedtls_free( session_data );
-                session_data = NULL;
-            }
-
-            /* get size of the buffer needed */
-            mbedtls_ssl_session_save( mbedtls_ssl_get_session_pointer( &ssl ),
-                                      NULL, 0, &session_data_len );
-            session_data = mbedtls_calloc( 1, session_data_len );
-            if( session_data == NULL )
-            {
-                mbedtls_printf( " failed\n  ! alloc %u bytes for session data\n",
-                                (unsigned) session_data_len );
-                ret = MBEDTLS_ERR_SSL_ALLOC_FAILED;
-                goto exit;
-            }
-
-            /* actually save session data */
-            if( ( ret = mbedtls_ssl_session_save( mbedtls_ssl_get_session_pointer( &ssl ),
-                                                  session_data, session_data_len,
-                                                  &session_data_len ) ) != 0 )
-            {
-                mbedtls_printf( " failed\n  ! mbedtls_ssl_session_saved returned -0x%04x\n\n",
-                                (unsigned int) -ret );
-                goto exit;
-            }
-        }
-        else
-        {
-            if( ( ret = mbedtls_ssl_get_session( &ssl, &saved_session ) ) != 0 )
-            {
-                mbedtls_printf( " failed\n  ! mbedtls_ssl_get_session returned -0x%x\n\n",
-                                (unsigned int) -ret );
-                goto exit;
-            }
-        }
->>>>>>> 1c54b541
 
 #if defined(MBEDTLS_SSL_PROTO_TLS1_3_EXPERIMENTAL) && \
     defined(MBEDTLS_ZERO_RTT) && defined(MBEDTLS_SSL_CLI_C)
