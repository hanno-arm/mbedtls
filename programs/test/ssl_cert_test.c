/*
 *  SSL certificate functionality tests
 *
 *  Copyright (C) 2006-2011, ARM Limited, All Rights Reserved
 *
 *  This file is part of mbed TLS (https://tls.mbed.org)
 *
 *  This program is free software; you can redistribute it and/or modify
 *  it under the terms of the GNU General Public License as published by
 *  the Free Software Foundation; either version 2 of the License, or
 *  (at your option) any later version.
 *
 *  This program is distributed in the hope that it will be useful,
 *  but WITHOUT ANY WARRANTY; without even the implied warranty of
 *  MERCHANTABILITY or FITNESS FOR A PARTICULAR PURPOSE.  See the
 *  GNU General Public License for more details.
 *
 *  You should have received a copy of the GNU General Public License along
 *  with this program; if not, write to the Free Software Foundation, Inc.,
 *  51 Franklin Street, Fifth Floor, Boston, MA 02110-1301 USA.
 */

#if !defined(MBEDTLS_CONFIG_FILE)
#include "mbedtls/config.h"
#else
#include MBEDTLS_CONFIG_FILE
#endif

#if defined(MBEDTLS_PLATFORM_C)
#include "mbedtls/platform.h"
#else
#include <stdio.h>
#define mbedtls_snprintf   snprintf
#define mbedtls_printf     printf
#define mbedtls_snprintf   snprintf
#endif

#if defined(MBEDTLS_RSA_C) && defined(MBEDTLS_X509_CRT_PARSE_C) && \
    defined(MBEDTLS_FS_IO) && defined(MBEDTLS_X509_CRL_PARSE_C)
#include "mbedtls/certs.h"
#include "mbedtls/x509_crt.h"

#include <stdio.h>
#include <string.h>
#endif

#if defined _MSC_VER && !defined snprintf
#define snprintf _snprintf
#endif

#define MAX_CLIENT_CERTS    8

#if !defined(MBEDTLS_RSA_C) || !defined(MBEDTLS_X509_CRT_PARSE_C) || \
    !defined(MBEDTLS_FS_IO) || !defined(MBEDTLS_X509_CRL_PARSE_C)
int main( void )
{
    mbedtls_printf("MBEDTLS_RSA_C and/or MBEDTLS_X509_CRT_PARSE_C "
           "MBEDTLS_FS_IO and/or MBEDTLS_X509_CRL_PARSE_C "
           "not defined.\n");
    return( 0 );
}
#else
const char *client_certificates[MAX_CLIENT_CERTS] =
{
    "client1.crt",
    "client2.crt",
    "server1.crt",
    "server2.crt",
    "cert_sha224.crt",
    "cert_sha256.crt",
    "cert_sha384.crt",
    "cert_sha512.crt"
};

const char *client_private_keys[MAX_CLIENT_CERTS] =
{
    "client1.key",
    "client2.key",
    "server1.key",
    "server2.key",
    "cert_digest.key",
    "cert_digest.key",
    "cert_digest.key",
    "cert_digest.key"
};

int main( void )
{
    int ret, i;
    mbedtls_x509_crt cacert;
    mbedtls_x509_crl crl;
    char buf[10240];

    mbedtls_x509_crt_init( &cacert );
    mbedtls_x509_crl_init( &crl );

    /*
     * 1.1. Load the trusted CA
     */
    mbedtls_printf( "\n  . Loading the CA root certificate ..." );
    fflush( stdout );

    /*
     * Alternatively, you may load the CA certificates from a .pem or
     * .crt file by calling mbedtls_x509_crt_parse_file( &cacert, "myca.crt" ).
     */
    ret = mbedtls_x509_crt_parse_file( &cacert, "ssl/test-ca/test-ca.crt" );
    if( ret != 0 )
    {
        mbedtls_printf( " failed\n  !  mbedtls_x509_crt_parse_file returned %d\n\n", ret );
        goto exit;
    }

    mbedtls_printf( " ok\n" );

    mbedtls_x509_crt_info( buf, 1024, "CRT: ", &cacert );
    mbedtls_printf("%s\n", buf );

    /*
     * 1.2. Load the CRL
     */
    mbedtls_printf( "  . Loading the CRL ..." );
    fflush( stdout );

    ret = mbedtls_x509_crl_parse_file( &crl, "ssl/test-ca/crl.pem" );
    if( ret != 0 )
    {
        mbedtls_printf( " failed\n  !  mbedtls_x509_crl_parse_file returned %d\n\n", ret );
        goto exit;
    }

    mbedtls_printf( " ok\n" );

    mbedtls_x509_crl_info( buf, 1024, "CRL: ", &crl );
    mbedtls_printf("%s\n", buf );

    for( i = 0; i < MAX_CLIENT_CERTS; i++ )
    {
        /*
         * 1.3. Load own certificate
         */
        char    name[512];
        int flags;
        mbedtls_x509_crt clicert;
        mbedtls_pk_context pk;

        mbedtls_x509_crt_init( &clicert );
        mbedtls_pk_init( &pk );

        mbedtls_snprintf(name, 512, "ssl/test-ca/%s", client_certificates[i]);

        mbedtls_printf( "  . Loading the client certificate %s...", name );
        fflush( stdout );

        ret = mbedtls_x509_crt_parse_file( &clicert, name );
        if( ret != 0 )
        {
            mbedtls_printf( " failed\n  !  mbedtls_x509_crt_parse_file returned %d\n\n", ret );
            goto exit;
        }

        mbedtls_printf( " ok\n" );

        /*
         * 1.4. Verify certificate validity with CA certificate
         */
        mbedtls_printf( "  . Verify the client certificate with CA certificate..." );
        fflush( stdout );

        ret = mbedtls_x509_crt_verify( &clicert, &cacert, &crl, NULL, &flags, NULL,
                               NULL );
        if( ret != 0 )
        {
            if( ret == MBEDTLS_ERR_X509_CERT_VERIFY_FAILED )
            {
<<<<<<< HEAD
                 char vrfy_buf[512];

                 mbedtls_printf( " failed\n" );
                 mbedtls_x509_crt_verify_info( vrfy_buf, sizeof( vrfy_buf ), "  ! ", ret );
                 mbedtls_printf( "%s\n", vrfy_buf );
             }
             else
             {
                mbedtls_printf( " failed\n  !  mbedtls_x509_crt_verify returned %d\n\n", flags );
=======
                char vrfy_buf[512];

                polarssl_printf( " failed\n" );
                x509_crt_verify_info( vrfy_buf, sizeof( vrfy_buf ), "  ! ", flags );
                polarssl_printf( "%s\n", vrfy_buf );
            }
            else
            {
                polarssl_printf( " failed\n  !  x509_crt_verify returned %d\n\n", ret );
>>>>>>> 7b12492c
                goto exit;
            }
        }

        mbedtls_printf( " ok\n" );

        /*
         * 1.5. Load own private key
         */
        mbedtls_snprintf(name, 512, "ssl/test-ca/%s", client_private_keys[i]);

        mbedtls_printf( "  . Loading the client private key %s...", name );
        fflush( stdout );

        ret = mbedtls_pk_parse_keyfile( &pk, name, NULL );
        if( ret != 0 )
        {
            mbedtls_printf( " failed\n  !  mbedtls_pk_parse_keyfile returned %d\n\n", ret );
            goto exit;
        }

        mbedtls_printf( " ok\n" );

        /*
         * 1.6. Verify certificate validity with private key
         */
        mbedtls_printf( "  . Verify the client certificate with private key..." );
        fflush( stdout );


        /* EC NOT IMPLEMENTED YET */
        if( ! mbedtls_pk_can_do( &clicert.pk, MBEDTLS_PK_RSA ) )
        {
            mbedtls_printf( " failed\n  !  certificate's key is not RSA\n\n" );
            ret = MBEDTLS_ERR_X509_FEATURE_UNAVAILABLE;
            goto exit;
        }

        ret = mbedtls_mpi_cmp_mpi(&mbedtls_pk_rsa( pk )->N, &mbedtls_pk_rsa( clicert.pk )->N);
        if( ret != 0 )
        {
            mbedtls_printf( " failed\n  !  mbedtls_mpi_cmp_mpi for N returned %d\n\n", ret );
            goto exit;
        }

        ret = mbedtls_mpi_cmp_mpi(&mbedtls_pk_rsa( pk )->E, &mbedtls_pk_rsa( clicert.pk )->E);
        if( ret != 0 )
        {
            mbedtls_printf( " failed\n  !  mbedtls_mpi_cmp_mpi for E returned %d\n\n", ret );
            goto exit;
        }

        ret = mbedtls_rsa_check_privkey( mbedtls_pk_rsa( pk ) );
        if( ret != 0 )
        {
            mbedtls_printf( " failed\n  !  mbedtls_rsa_check_privkey returned %d\n\n", ret );
            goto exit;
        }

        mbedtls_printf( " ok\n" );

        mbedtls_x509_crt_free( &clicert );
        mbedtls_pk_free( &pk );
    }

exit:
    mbedtls_x509_crt_free( &cacert );
    mbedtls_x509_crl_free( &crl );

#if defined(_WIN32)
    mbedtls_printf( "  + Press Enter to exit this program.\n" );
    fflush( stdout ); getchar();
#endif

    return( ret );
}
#endif /* MBEDTLS_RSA_C && MBEDTLS_X509_CRT_PARSE_C && MBEDTLS_FS_IO &&
          MBEDTLS_X509_CRL_PARSE_C */<|MERGE_RESOLUTION|>--- conflicted
+++ resolved
@@ -173,27 +173,15 @@
         {
             if( ret == MBEDTLS_ERR_X509_CERT_VERIFY_FAILED )
             {
-<<<<<<< HEAD
                  char vrfy_buf[512];
 
                  mbedtls_printf( " failed\n" );
-                 mbedtls_x509_crt_verify_info( vrfy_buf, sizeof( vrfy_buf ), "  ! ", ret );
+                 mbedtls_x509_crt_verify_info( vrfy_buf, sizeof( vrfy_buf ), "  ! ", flags );
                  mbedtls_printf( "%s\n", vrfy_buf );
              }
              else
              {
-                mbedtls_printf( " failed\n  !  mbedtls_x509_crt_verify returned %d\n\n", flags );
-=======
-                char vrfy_buf[512];
-
-                polarssl_printf( " failed\n" );
-                x509_crt_verify_info( vrfy_buf, sizeof( vrfy_buf ), "  ! ", flags );
-                polarssl_printf( "%s\n", vrfy_buf );
-            }
-            else
-            {
-                polarssl_printf( " failed\n  !  x509_crt_verify returned %d\n\n", ret );
->>>>>>> 7b12492c
+                mbedtls_printf( " failed\n  !  mbedtls_x509_crt_verify returned %d\n\n", ret );
                 goto exit;
             }
         }
