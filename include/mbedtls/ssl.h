--- conflicted
+++ resolved
@@ -295,7 +295,6 @@
 #define MBEDTLS_SSL_CERT_REQ_CA_LIST_ENABLED       1
 #define MBEDTLS_SSL_CERT_REQ_CA_LIST_DISABLED      0
 
-<<<<<<< HEAD
 #define MBEDTLS_SSL_EARLY_DATA_DISABLED        0
 #define MBEDTLS_SSL_EARLY_DATA_ENABLED         1
 
@@ -319,10 +318,8 @@
 
 #define  MBEDTLS_SSL_DIRECTION_IN 0
 #define  MBEDTLS_SSL_DIRECTION_OUT 1
-=======
 #define MBEDTLS_SSL_DTLS_SRTP_MKI_UNSUPPORTED    0
 #define MBEDTLS_SSL_DTLS_SRTP_MKI_SUPPORTED      1
->>>>>>> 1c54b541
 
 /*
  * Default range for DTLS retransmission timer value, in milliseconds.
@@ -1096,7 +1093,6 @@
 #endif /* MBEDTLS_KEY_EXCHANGE_WITH_CERT_ENABLED &&
           !MBEDTLS_SSL_KEEP_PEER_CERTIFICATE */
 
-<<<<<<< HEAD
 typedef struct
 {
     unsigned char client_application_traffic_secret_N[ MBEDTLS_MD_MAX_SIZE ];
@@ -1106,7 +1102,6 @@
     unsigned char resumption_master_secret           [ MBEDTLS_MD_MAX_SIZE ];
 #endif /* MBEDTLS_SSL_NEW_SESSION_TICKET */
 } mbedtls_ssl_tls1_3_application_secrets;
-=======
 #if defined(MBEDTLS_SSL_DTLS_SRTP)
 
 #define MBEDTLS_TLS_SRTP_MAX_MKI_LENGTH             255
@@ -1141,7 +1136,6 @@
 mbedtls_dtls_srtp_info;
 
 #endif /* MBEDTLS_SSL_DTLS_SRTP */
->>>>>>> 1c54b541
 
 /*
  * This structure is used for storing current session data.
@@ -1770,19 +1764,16 @@
     const char *alpn_chosen;    /*!<  negotiated protocol                   */
 #endif /* MBEDTLS_SSL_ALPN */
 
-<<<<<<< HEAD
 #if defined(MBEDTLS_SSL_PROTO_TLS1_3_EXPERIMENTAL) && defined(MBEDTLS_SSL_PROTO_DTLS)
     uint8_t record_numbers_sent[8];     /*<! Record number list for sent acks */
     uint8_t record_numbers_received[8];     /*<! Record number list for received acks */
 #endif /* MBEDTLS_SSL_PROTO_TLS1_3_EXPERIMENTAL && MBEDTLS_SSL_PROTO_DTLS */
-=======
 #if defined(MBEDTLS_SSL_DTLS_SRTP)
     /*
      * use_srtp extension
      */
     mbedtls_dtls_srtp_info dtls_srtp_info;
 #endif /* MBEDTLS_SSL_DTLS_SRTP */
->>>>>>> 1c54b541
 
     /*
      * Information for DTLS hello verify
