/**
 * \file platform.h
 *
 * \brief mbed TLS Platform abstraction layer
 *
 *  Copyright (C) 2006-2016, ARM Limited, All Rights Reserved
 *  SPDX-License-Identifier: Apache-2.0
 *
 *  Licensed under the Apache License, Version 2.0 (the "License"); you may
 *  not use this file except in compliance with the License.
 *  You may obtain a copy of the License at
 *
 *  http://www.apache.org/licenses/LICENSE-2.0
 *
 *  Unless required by applicable law or agreed to in writing, software
 *  distributed under the License is distributed on an "AS IS" BASIS, WITHOUT
 *  WARRANTIES OR CONDITIONS OF ANY KIND, either express or implied.
 *  See the License for the specific language governing permissions and
 *  limitations under the License.
 *
 *  This file is part of mbed TLS (https://tls.mbed.org)
 */
#ifndef MBEDTLS_PLATFORM_H
#define MBEDTLS_PLATFORM_H

#if !defined(MBEDTLS_CONFIG_FILE)
#include "config.h"
#else
#include MBEDTLS_CONFIG_FILE
#endif

#if defined(MBEDTLS_HAVE_TIME)
<<<<<<< HEAD
#include "platform_time.h"
#endif


=======
#include "mbedtls/platform_time.h"
#endif

>>>>>>> 23e97786
#ifdef __cplusplus
extern "C" {
#endif

/**
 * \name SECTION: Module settings
 *
 * The configuration options you can set for this module are in this section.
 * Either change them in config.h or define them on the compiler command line.
 * \{
 */

#if !defined(MBEDTLS_PLATFORM_NO_STD_FUNCTIONS)
#include <stdio.h>
#include <stdlib.h>
#include <time.h>
#if !defined(MBEDTLS_PLATFORM_STD_SNPRINTF)
#if defined(_WIN32)
#define MBEDTLS_PLATFORM_STD_SNPRINTF   mbedtls_platform_win32_snprintf /**< Default snprintf to use  */
#else
#define MBEDTLS_PLATFORM_STD_SNPRINTF   snprintf /**< Default snprintf to use  */
#endif
#endif
#if !defined(MBEDTLS_PLATFORM_STD_PRINTF)
#define MBEDTLS_PLATFORM_STD_PRINTF   printf /**< Default printf to use  */
#endif
#if !defined(MBEDTLS_PLATFORM_STD_FPRINTF)
#define MBEDTLS_PLATFORM_STD_FPRINTF fprintf /**< Default fprintf to use */
#endif
#if !defined(MBEDTLS_PLATFORM_STD_CALLOC)
#define MBEDTLS_PLATFORM_STD_CALLOC   calloc /**< Default allocator to use */
#endif
#if !defined(MBEDTLS_PLATFORM_STD_FREE)
#define MBEDTLS_PLATFORM_STD_FREE       free /**< Default free to use */
#endif
#if !defined(MBEDTLS_PLATFORM_STD_EXIT)
#define MBEDTLS_PLATFORM_STD_EXIT      exit /**< Default exit to use */
#endif
#if !defined(MBEDTLS_PLATFORM_STD_TIME)
#define MBEDTLS_PLATFORM_STD_TIME       time    /**< Default time to use */
#endif
#if !defined(MBEDTLS_PLATFORM_STD_EXIT_SUCCESS)
#define MBEDTLS_PLATFORM_STD_EXIT_SUCCESS  EXIT_SUCCESS /**< Default exit value to use */
#endif
#if !defined(MBEDTLS_PLATFORM_STD_EXIT_FAILURE)
#define MBEDTLS_PLATFORM_STD_EXIT_FAILURE  EXIT_FAILURE /**< Default exit value to use */
#endif
#if defined(MBEDTLS_FS_IO)
#if !defined(MBEDTLS_PLATFORM_STD_NV_SEED_READ)
#define MBEDTLS_PLATFORM_STD_NV_SEED_READ   mbedtls_platform_std_nv_seed_read
#endif
#if !defined(MBEDTLS_PLATFORM_STD_NV_SEED_WRITE)
#define MBEDTLS_PLATFORM_STD_NV_SEED_WRITE  mbedtls_platform_std_nv_seed_write
#endif
#if !defined(MBEDTLS_PLATFORM_STD_NV_SEED_FILE)
#define MBEDTLS_PLATFORM_STD_NV_SEED_FILE   "seedfile"
#endif
#endif /* MBEDTLS_FS_IO */
#else /* MBEDTLS_PLATFORM_NO_STD_FUNCTIONS */
#if defined(MBEDTLS_PLATFORM_STD_MEM_HDR)
#include MBEDTLS_PLATFORM_STD_MEM_HDR
#endif
#endif /* MBEDTLS_PLATFORM_NO_STD_FUNCTIONS */


/* \} name SECTION: Module settings */

/*
 * The function pointers for calloc and free
 */
#if defined(MBEDTLS_PLATFORM_MEMORY)
#if defined(MBEDTLS_PLATFORM_FREE_MACRO) && \
    defined(MBEDTLS_PLATFORM_CALLOC_MACRO)
#define mbedtls_free       MBEDTLS_PLATFORM_FREE_MACRO
#define mbedtls_calloc     MBEDTLS_PLATFORM_CALLOC_MACRO
#else
/* For size_t */
#include <stddef.h>
extern void * (*mbedtls_calloc)( size_t n, size_t size );
extern void (*mbedtls_free)( void *ptr );

/**
 * \brief   Set your own memory implementation function pointers
 *
 * \param calloc_func   the calloc function implementation
 * \param free_func     the free function implementation
 *
 * \return              0 if successful
 */
int mbedtls_platform_set_calloc_free( void * (*calloc_func)( size_t, size_t ),
                              void (*free_func)( void * ) );
#endif /* MBEDTLS_PLATFORM_FREE_MACRO && MBEDTLS_PLATFORM_CALLOC_MACRO */
#else /* !MBEDTLS_PLATFORM_MEMORY */
#define mbedtls_free       free
#define mbedtls_calloc     calloc
#endif /* MBEDTLS_PLATFORM_MEMORY && !MBEDTLS_PLATFORM_{FREE,CALLOC}_MACRO */

/*
 * The function pointers for fprintf
 */
#if defined(MBEDTLS_PLATFORM_FPRINTF_ALT)
/* We need FILE * */
#include <stdio.h>
extern int (*mbedtls_fprintf)( FILE *stream, const char *format, ... );

/**
 * \brief   Set your own fprintf function pointer
 *
 * \param fprintf_func   the fprintf function implementation
 *
 * \return              0
 */
int mbedtls_platform_set_fprintf( int (*fprintf_func)( FILE *stream, const char *,
                                               ... ) );
#else
#if defined(MBEDTLS_PLATFORM_FPRINTF_MACRO)
#define mbedtls_fprintf    MBEDTLS_PLATFORM_FPRINTF_MACRO
#else
#define mbedtls_fprintf    fprintf
#endif /* MBEDTLS_PLATFORM_FPRINTF_MACRO */
#endif /* MBEDTLS_PLATFORM_FPRINTF_ALT */

/*
 * The function pointers for printf
 */
#if defined(MBEDTLS_PLATFORM_PRINTF_ALT)
extern int (*mbedtls_printf)( const char *format, ... );

/**
 * \brief   Set your own printf function pointer
 *
 * \param printf_func   the printf function implementation
 *
 * \return              0
 */
int mbedtls_platform_set_printf( int (*printf_func)( const char *, ... ) );
#else /* !MBEDTLS_PLATFORM_PRINTF_ALT */
#if defined(MBEDTLS_PLATFORM_PRINTF_MACRO)
#define mbedtls_printf     MBEDTLS_PLATFORM_PRINTF_MACRO
#else
#define mbedtls_printf     printf
#endif /* MBEDTLS_PLATFORM_PRINTF_MACRO */
#endif /* MBEDTLS_PLATFORM_PRINTF_ALT */

/*
 * The function pointers for snprintf
 *
 * The snprintf implementation should conform to C99:
 * - it *must* always correctly zero-terminate the buffer
 *   (except when n == 0, then it must leave the buffer untouched)
 * - however it is acceptable to return -1 instead of the required length when
 *   the destination buffer is too short.
 */
#if defined(_WIN32)
/* For Windows (inc. MSYS2), we provide our own fixed implementation */
int mbedtls_platform_win32_snprintf( char *s, size_t n, const char *fmt, ... );
#endif

#if defined(MBEDTLS_PLATFORM_SNPRINTF_ALT)
extern int (*mbedtls_snprintf)( char * s, size_t n, const char * format, ... );

/**
 * \brief   Set your own snprintf function pointer
 *
 * \param snprintf_func   the snprintf function implementation
 *
 * \return              0
 */
int mbedtls_platform_set_snprintf( int (*snprintf_func)( char * s, size_t n,
                                                 const char * format, ... ) );
#else /* MBEDTLS_PLATFORM_SNPRINTF_ALT */
#if defined(MBEDTLS_PLATFORM_SNPRINTF_MACRO)
#define mbedtls_snprintf   MBEDTLS_PLATFORM_SNPRINTF_MACRO
#else
#define mbedtls_snprintf   snprintf
#endif /* MBEDTLS_PLATFORM_SNPRINTF_MACRO */
#endif /* MBEDTLS_PLATFORM_SNPRINTF_ALT */

/*
 * The function pointers for exit
 */
#if defined(MBEDTLS_PLATFORM_EXIT_ALT)
extern void (*mbedtls_exit)( int status );

/**
 * \brief   Set your own exit function pointer
 *
 * \param exit_func   the exit function implementation
 *
 * \return              0
 */
int mbedtls_platform_set_exit( void (*exit_func)( int status ) );
#else
#if defined(MBEDTLS_PLATFORM_EXIT_MACRO)
#define mbedtls_exit   MBEDTLS_PLATFORM_EXIT_MACRO
#else
#define mbedtls_exit   exit
#endif /* MBEDTLS_PLATFORM_EXIT_MACRO */
#endif /* MBEDTLS_PLATFORM_EXIT_ALT */

/*
 * The default exit values
 */
#if defined(MBEDTLS_PLATFORM_STD_EXIT_SUCCESS)
#define MBEDTLS_EXIT_SUCCESS MBEDTLS_PLATFORM_STD_EXIT_SUCCESS
#else
#define MBEDTLS_EXIT_SUCCESS 0
#endif
#if defined(MBEDTLS_PLATFORM_STD_EXIT_FAILURE)
#define MBEDTLS_EXIT_FAILURE MBEDTLS_PLATFORM_STD_EXIT_FAILURE
#else
#define MBEDTLS_EXIT_FAILURE 1
#endif

/*
 * The function pointers for reading from and writing a seed file to
 * Non-Volatile storage (NV) in a platform-independent way
 *
 * Only enabled when the NV seed entropy source is enabled
 */
#if defined(MBEDTLS_ENTROPY_NV_SEED)
#if !defined(MBEDTLS_PLATFORM_NO_STD_FUNCTIONS) && defined(MBEDTLS_FS_IO)
/* Internal standard platform definitions */
int mbedtls_platform_std_nv_seed_read( unsigned char *buf, size_t buf_len );
int mbedtls_platform_std_nv_seed_write( unsigned char *buf, size_t buf_len );
#endif

#if defined(MBEDTLS_PLATFORM_NV_SEED_ALT)
extern int (*mbedtls_nv_seed_read)( unsigned char *buf, size_t buf_len );
extern int (*mbedtls_nv_seed_write)( unsigned char *buf, size_t buf_len );

/**
 * \brief   Set your own seed file writing/reading functions
 *
 * \param   nv_seed_read_func   the seed reading function implementation
 * \param   nv_seed_write_func  the seed writing function implementation
 *
 * \return              0
 */
int mbedtls_platform_set_nv_seed(
            int (*nv_seed_read_func)( unsigned char *buf, size_t buf_len ),
            int (*nv_seed_write_func)( unsigned char *buf, size_t buf_len )
            );
#else
#if defined(MBEDTLS_PLATFORM_NV_SEED_READ_MACRO) && \
    defined(MBEDTLS_PLATFORM_NV_SEED_WRITE_MACRO)
#define mbedtls_nv_seed_read    MBEDTLS_PLATFORM_NV_SEED_READ_MACRO
#define mbedtls_nv_seed_write   MBEDTLS_PLATFORM_NV_SEED_WRITE_MACRO
#else
#define mbedtls_nv_seed_read    mbedtls_platform_std_nv_seed_read
#define mbedtls_nv_seed_write   mbedtls_platform_std_nv_seed_write
#endif
#endif /* MBEDTLS_PLATFORM_NV_SEED_ALT */
#endif /* MBEDTLS_ENTROPY_NV_SEED */

#ifdef __cplusplus
}
#endif

#endif /* platform.h */<|MERGE_RESOLUTION|>--- conflicted
+++ resolved
@@ -30,16 +30,9 @@
 #endif
 
 #if defined(MBEDTLS_HAVE_TIME)
-<<<<<<< HEAD
-#include "platform_time.h"
-#endif
-
-
-=======
 #include "mbedtls/platform_time.h"
 #endif
 
->>>>>>> 23e97786
 #ifdef __cplusplus
 extern "C" {
 #endif
