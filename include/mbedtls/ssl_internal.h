/**
 * \file ssl_internal.h
 *
 * \brief Internal functions shared by the SSL modules
 */
/*
 *  Copyright The Mbed TLS Contributors
 *  SPDX-License-Identifier: Apache-2.0
 *
 *  Licensed under the Apache License, Version 2.0 (the "License"); you may
 *  not use this file except in compliance with the License.
 *  You may obtain a copy of the License at
 *
 *  http://www.apache.org/licenses/LICENSE-2.0
 *
 *  Unless required by applicable law or agreed to in writing, software
 *  distributed under the License is distributed on an "AS IS" BASIS, WITHOUT
 *  WARRANTIES OR CONDITIONS OF ANY KIND, either express or implied.
 *  See the License for the specific language governing permissions and
 *  limitations under the License.
 */
#ifndef MBEDTLS_SSL_INTERNAL_H
#define MBEDTLS_SSL_INTERNAL_H

#if !defined(MBEDTLS_CONFIG_FILE)
#include "mbedtls/config.h"
#else
#include MBEDTLS_CONFIG_FILE
#endif

#include "mbedtls/ssl.h"
#include "mbedtls/cipher.h"

#if defined(MBEDTLS_USE_PSA_CRYPTO)
#include "psa/crypto.h"
#endif

#if defined(MBEDTLS_MD5_C)
#include "mbedtls/md5.h"
#endif

#if defined(MBEDTLS_SHA1_C)
#include "mbedtls/sha1.h"
#endif

#if defined(MBEDTLS_SHA256_C)
#include "mbedtls/sha256.h"
#endif

#if defined(MBEDTLS_SHA512_C)
#include "mbedtls/sha512.h"
#endif

#if defined(MBEDTLS_KEY_EXCHANGE_ECJPAKE_ENABLED)
#include "mbedtls/ecjpake.h"
#endif

#if defined(MBEDTLS_USE_PSA_CRYPTO)
#include "psa/crypto.h"
#include "mbedtls/psa_util.h"
#endif /* MBEDTLS_USE_PSA_CRYPTO */

#if ( defined(__ARMCC_VERSION) || defined(_MSC_VER) ) && \
    !defined(inline) && !defined(__cplusplus)
#define inline __inline
#endif

/* Determine minimum supported version */
#define MBEDTLS_SSL_MIN_MAJOR_VERSION           MBEDTLS_SSL_MAJOR_VERSION_3

#if defined(MBEDTLS_SSL_PROTO_SSL3)
#define MBEDTLS_SSL_MIN_MINOR_VERSION           MBEDTLS_SSL_MINOR_VERSION_0
#else
#if defined(MBEDTLS_SSL_PROTO_TLS1)
#define MBEDTLS_SSL_MIN_MINOR_VERSION           MBEDTLS_SSL_MINOR_VERSION_1
#else
#if defined(MBEDTLS_SSL_PROTO_TLS1_1)
#define MBEDTLS_SSL_MIN_MINOR_VERSION           MBEDTLS_SSL_MINOR_VERSION_2
#else
#if defined(MBEDTLS_SSL_PROTO_TLS1_2)
#define MBEDTLS_SSL_MIN_MINOR_VERSION           MBEDTLS_SSL_MINOR_VERSION_3
#else /* MBEDTLS_SSL_PROTO_TLS1_2 */
#if defined(MBEDTLS_SSL_PROTO_TLS1_3_EXPERIMENTAL)
#define MBEDTLS_SSL_MIN_MINOR_VERSION           MBEDTLS_SSL_MINOR_VERSION_4
#endif /* MBEDTLS_SSL_PROTO_TLS1_3_EXPERIMENTAL */
#endif /* MBEDTLS_SSL_PROTO_TLS1_2 */
#endif /* MBEDTLS_SSL_PROTO_TLS1_1 */
#endif /* MBEDTLS_SSL_PROTO_TLS1   */
#endif /* MBEDTLS_SSL_PROTO_SSL3   */

#define MBEDTLS_SSL_MIN_VALID_MINOR_VERSION MBEDTLS_SSL_MINOR_VERSION_4
#define MBEDTLS_SSL_MIN_VALID_MAJOR_VERSION MBEDTLS_SSL_MAJOR_VERSION_3

/* Determine maximum supported version */
#define MBEDTLS_SSL_MAX_MAJOR_VERSION           MBEDTLS_SSL_MAJOR_VERSION_3


#if defined(MBEDTLS_SSL_PROTO_TLS1_3_EXPERIMENTAL)
#define MBEDTLS_SSL_MAX_MINOR_VERSION           MBEDTLS_SSL_MINOR_VERSION_4
#else
#if defined(MBEDTLS_SSL_PROTO_TLS1_2)
#define MBEDTLS_SSL_MAX_MINOR_VERSION           MBEDTLS_SSL_MINOR_VERSION_3
#else
#if defined(MBEDTLS_SSL_PROTO_TLS1_1)
#define MBEDTLS_SSL_MAX_MINOR_VERSION           MBEDTLS_SSL_MINOR_VERSION_2
#else
#if defined(MBEDTLS_SSL_PROTO_TLS1)
#define MBEDTLS_SSL_MAX_MINOR_VERSION           MBEDTLS_SSL_MINOR_VERSION_1
#else
#if defined(MBEDTLS_SSL_PROTO_SSL3)
#define MBEDTLS_SSL_MAX_MINOR_VERSION           MBEDTLS_SSL_MINOR_VERSION_0
#endif /* MBEDTLS_SSL_PROTO_SSL3   */
#endif /* MBEDTLS_SSL_PROTO_TLS1   */
#endif /* MBEDTLS_SSL_PROTO_TLS1_1 */
#endif /* MBEDTLS_SSL_PROTO_TLS1_2 */
#endif /* MBEDTLS_SSL_PROTO_TLS1_3_EXPERIMENTAL */

/* Shorthand for restartable ECC */
#if defined(MBEDTLS_ECP_RESTARTABLE) && \
    defined(MBEDTLS_SSL_CLI_C) && \
    (defined(MBEDTLS_SSL_PROTO_TLS1_2) || defined(MBEDTLS_SSL_PROTO_TLS1_3_EXPERIMENTAL)) && \
    defined(MBEDTLS_KEY_EXCHANGE_ECDHE_ECDSA_ENABLED)
#define MBEDTLS_SSL_ECP_RESTARTABLE_ENABLED
#endif

#define MBEDTLS_SSL_INITIAL_HANDSHAKE           0
#define MBEDTLS_SSL_RENEGOTIATION_IN_PROGRESS   1   /* In progress */
#define MBEDTLS_SSL_RENEGOTIATION_DONE          2   /* Done or aborted */
#define MBEDTLS_SSL_RENEGOTIATION_PENDING       3   /* Requested (server only) */

#define MBEDTLS_SSL_PROC_CHK(f)     \
    do {                                                        \
        ret = (f);                                              \
        if( ret != 0 )                                          \
        {                                                       \
            if( ret > 0 )                                       \
                ret = MBEDTLS_ERR_SSL_INTERNAL_ERROR;           \
            goto cleanup;                                       \
        }                                                       \
    } while( 0 )

#define MBEDTLS_SSL_PROC_CHK_NEG(f) do { if( ( ret = f ) < 0 )  goto cleanup; } while( 0 )

/*
 * DTLS retransmission states, see RFC 6347 4.2.4
 *
 * The SENDING state is merged in PREPARING for initial sends,
 * but is distinct for resends.
 *
 * Note: initial state is wrong for server, but is not used anyway.
 */
#define MBEDTLS_SSL_RETRANS_PREPARING       0
#define MBEDTLS_SSL_RETRANS_SENDING         1
#define MBEDTLS_SSL_RETRANS_WAITING         2
#define MBEDTLS_SSL_RETRANS_FINISHED        3

/*
 * Allow extra bytes for record, authentication and encryption overhead:
 * counter (8) + header (5) + IV(16) + MAC (16-48) + padding (0-256)
 * and allow for a maximum of 1024 of compression expansion if
 * enabled.
 */
#if defined(MBEDTLS_ZLIB_SUPPORT)
#define MBEDTLS_SSL_COMPRESSION_ADD          1024
#else
#define MBEDTLS_SSL_COMPRESSION_ADD             0
#endif

#if defined(MBEDTLS_SSL_PROTO_SSL3)   ||                              \
    defined(MBEDTLS_SSL_PROTO_TLS1)   ||                              \
    defined(MBEDTLS_SSL_PROTO_TLS1_1) ||                              \
    defined(MBEDTLS_SSL_PROTO_TLS1_2)
#define MBEDTLS_SSL_PROTO_TLS1_2_OR_EARLIER

/* This macro determines whether CBC is supported. */
#if defined(MBEDTLS_CIPHER_MODE_CBC) &&                               \
    ( defined(MBEDTLS_AES_C)      ||                                  \
      defined(MBEDTLS_CAMELLIA_C) ||                                  \
      defined(MBEDTLS_ARIA_C)     ||                                  \
      defined(MBEDTLS_DES_C) )
#define MBEDTLS_SSL_SOME_SUITES_USE_CBC
#endif

#if defined(MBEDTLS_ARC4_C) || defined(MBEDTLS_CIPHER_NULL_CIPHER)
#define MBEDTLS_SSL_SOME_SUITES_USE_STREAM
#endif

/* This macro determines whether the CBC construct used in TLS 1.0-1.2 (as
 * opposed to the very different CBC construct used in SSLv3) is supported. */
#if defined(MBEDTLS_SSL_SOME_SUITES_USE_CBC) && \
    ( defined(MBEDTLS_SSL_PROTO_TLS1) ||        \
      defined(MBEDTLS_SSL_PROTO_TLS1_1) ||      \
      defined(MBEDTLS_SSL_PROTO_TLS1_2) )
#define MBEDTLS_SSL_SOME_SUITES_USE_TLS_CBC
#endif

#if defined(MBEDTLS_SSL_SOME_SUITES_USE_STREAM) ||      \
    defined(MBEDTLS_SSL_SOME_SUITES_USE_CBC)
#define MBEDTLS_SSL_SOME_MODES_USE_MAC
#endif

#endif /* TLS <= 1.2 */

#if defined(MBEDTLS_SSL_SOME_MODES_USE_MAC)
/* Ciphersuites using HMAC */
#if defined(MBEDTLS_SHA512_C)
#define MBEDTLS_SSL_MAC_ADD                 48  /* SHA-384 used for HMAC */
#elif defined(MBEDTLS_SHA256_C)
#define MBEDTLS_SSL_MAC_ADD                 32  /* SHA-256 used for HMAC */
#else
#define MBEDTLS_SSL_MAC_ADD                 20  /* SHA-1   used for HMAC */
#endif
#else /* MBEDTLS_SSL_SOME_MODES_USE_MAC */
/* AEAD ciphersuites: GCM and CCM use a 128 bits tag */
#define MBEDTLS_SSL_MAC_ADD                 16
#endif

#if defined(MBEDTLS_CIPHER_MODE_CBC)
#define MBEDTLS_SSL_PADDING_ADD            256
#else
#define MBEDTLS_SSL_PADDING_ADD              0
#endif

#if defined(MBEDTLS_SSL_DTLS_CONNECTION_ID)
#define MBEDTLS_SSL_MAX_CID_EXPANSION      MBEDTLS_SSL_CID_PADDING_GRANULARITY
#else
#define MBEDTLS_SSL_MAX_CID_EXPANSION        0
#endif

#define MBEDTLS_SSL_PAYLOAD_OVERHEAD ( MBEDTLS_SSL_COMPRESSION_ADD +    \
                                       MBEDTLS_MAX_IV_LENGTH +          \
                                       MBEDTLS_SSL_MAC_ADD +            \
                                       MBEDTLS_SSL_PADDING_ADD +        \
                                       MBEDTLS_SSL_MAX_CID_EXPANSION    \
                                       )

#define MBEDTLS_SSL_IN_PAYLOAD_LEN ( MBEDTLS_SSL_PAYLOAD_OVERHEAD + \
                                     ( MBEDTLS_SSL_IN_CONTENT_LEN ) )

#define MBEDTLS_SSL_OUT_PAYLOAD_LEN ( MBEDTLS_SSL_PAYLOAD_OVERHEAD + \
                                      ( MBEDTLS_SSL_OUT_CONTENT_LEN ) )

/* The maximum number of buffered handshake messages. */
#define MBEDTLS_SSL_MAX_BUFFERED_HS 4

/* Maximum length we can advertise as our max content length for
   RFC 6066 max_fragment_length extension negotiation purposes
   (the lesser of both sizes, if they are unequal.)
 */
#define MBEDTLS_TLS_EXT_ADV_CONTENT_LEN (                            \
        (MBEDTLS_SSL_IN_CONTENT_LEN > MBEDTLS_SSL_OUT_CONTENT_LEN)   \
        ? ( MBEDTLS_SSL_OUT_CONTENT_LEN )                            \
        : ( MBEDTLS_SSL_IN_CONTENT_LEN )                             \
        )

/* Maximum size in bytes of list in sig-hash algorithm ext., RFC 5246 */
#define MBEDTLS_SSL_MAX_SIG_HASH_ALG_LIST_LEN  65534

/* Maximum size in bytes of list in supported elliptic curve ext., RFC 4492 */
#define MBEDTLS_SSL_MAX_CURVE_LIST_LEN         65535

/*
 * Check that we obey the standard's message size bounds
 */

#if MBEDTLS_SSL_MAX_CONTENT_LEN > 16384
#error "Bad configuration - record content too large."
#endif

#if MBEDTLS_SSL_IN_CONTENT_LEN > MBEDTLS_SSL_MAX_CONTENT_LEN
#error "Bad configuration - incoming record content should not be larger than MBEDTLS_SSL_MAX_CONTENT_LEN."
#endif

#if MBEDTLS_SSL_OUT_CONTENT_LEN > MBEDTLS_SSL_MAX_CONTENT_LEN
#error "Bad configuration - outgoing record content should not be larger than MBEDTLS_SSL_MAX_CONTENT_LEN."
#endif

#if MBEDTLS_SSL_IN_PAYLOAD_LEN > MBEDTLS_SSL_MAX_CONTENT_LEN + 2048
#error "Bad configuration - incoming protected record payload too large."
#endif

#if MBEDTLS_SSL_OUT_PAYLOAD_LEN > MBEDTLS_SSL_MAX_CONTENT_LEN + 2048
#error "Bad configuration - outgoing protected record payload too large."
#endif

/* Calculate buffer sizes */

/* Note: Even though the TLS record header is only 5 bytes
   long, we're internally using 8 bytes to store the
   implicit sequence number. */
#define MBEDTLS_SSL_HEADER_LEN 13

#if defined(MBEDTLS_SSL_DTLS_CONNECTION_ID)
#define MBEDTLS_SSL_IN_BUFFER_LEN  \
    ( ( MBEDTLS_SSL_HEADER_LEN ) + ( MBEDTLS_SSL_IN_PAYLOAD_LEN ) )
#else
#define MBEDTLS_SSL_IN_BUFFER_LEN  \
    ( ( MBEDTLS_SSL_HEADER_LEN ) + ( MBEDTLS_SSL_IN_PAYLOAD_LEN ) \
      + ( MBEDTLS_SSL_CID_IN_LEN_MAX ) )
#endif

#if defined(MBEDTLS_SSL_DTLS_CONNECTION_ID)
#define MBEDTLS_SSL_OUT_BUFFER_LEN  \
    ( ( MBEDTLS_SSL_HEADER_LEN ) + ( MBEDTLS_SSL_OUT_PAYLOAD_LEN ) )
#else
#define MBEDTLS_SSL_OUT_BUFFER_LEN                               \
    ( ( MBEDTLS_SSL_HEADER_LEN ) + ( MBEDTLS_SSL_OUT_PAYLOAD_LEN )    \
      + ( MBEDTLS_SSL_CID_OUT_LEN_MAX ) )
#endif

#if defined(MBEDTLS_SSL_VARIABLE_BUFFER_LENGTH)
static inline uint32_t mbedtls_ssl_get_output_buflen( const mbedtls_ssl_context *ctx )
{
#if defined (MBEDTLS_SSL_DTLS_CONNECTION_ID)
    return (uint32_t) mbedtls_ssl_get_output_max_frag_len( ctx )
               + MBEDTLS_SSL_HEADER_LEN + MBEDTLS_SSL_PAYLOAD_OVERHEAD
               + MBEDTLS_SSL_CID_OUT_LEN_MAX;
#else
    return (uint32_t) mbedtls_ssl_get_output_max_frag_len( ctx )
               + MBEDTLS_SSL_HEADER_LEN + MBEDTLS_SSL_PAYLOAD_OVERHEAD;
#endif
}

static inline uint32_t mbedtls_ssl_get_input_buflen( const mbedtls_ssl_context *ctx )
{
#if defined (MBEDTLS_SSL_DTLS_CONNECTION_ID)
    return (uint32_t) mbedtls_ssl_get_input_max_frag_len( ctx )
               + MBEDTLS_SSL_HEADER_LEN + MBEDTLS_SSL_PAYLOAD_OVERHEAD
               + MBEDTLS_SSL_CID_IN_LEN_MAX;
#else
    return (uint32_t) mbedtls_ssl_get_input_max_frag_len( ctx )
               + MBEDTLS_SSL_HEADER_LEN + MBEDTLS_SSL_PAYLOAD_OVERHEAD;
#endif
}
#endif

#ifdef MBEDTLS_ZLIB_SUPPORT
/* Compression buffer holds both IN and OUT buffers, so should be size of the larger */
#define MBEDTLS_SSL_COMPRESS_BUFFER_LEN (                               \
        ( MBEDTLS_SSL_IN_BUFFER_LEN > MBEDTLS_SSL_OUT_BUFFER_LEN )      \
        ? MBEDTLS_SSL_IN_BUFFER_LEN                                     \
        : MBEDTLS_SSL_OUT_BUFFER_LEN                                    \
        )
#endif

/*
 * TLS extension flags (for extensions with outgoing ServerHello content
 * that need it (e.g. for RENEGOTIATION_INFO the server already knows because
 * of state of the renegotiation flag, so no indicator is required)
 */
#define MBEDTLS_TLS_EXT_SUPPORTED_POINT_FORMATS_PRESENT (1 << 0)
#define MBEDTLS_TLS_EXT_ECJPAKE_KKPP_OK                 (1 << 1)

/**
 * \brief        This function checks if the remaining size in a buffer is
 *               greater or equal than a needed space.
 *
 * \param cur    Pointer to the current position in the buffer.
 * \param end    Pointer to one past the end of the buffer.
 * \param need   Needed space in bytes.
 *
 * \return       Zero if the needed space is available in the buffer, non-zero
 *               otherwise.
 */
static inline int mbedtls_ssl_chk_buf_ptr( const uint8_t *cur,
                                           const uint8_t *end, size_t need )
{
    return( ( cur > end ) || ( need > (size_t)( end - cur ) ) );
}

/**
 * \brief        This macro checks if the remaining size in a buffer is
 *               greater or equal than a needed space. If it is not the case,
 *               it returns an SSL_BUFFER_TOO_SMALL error.
 *
 * \param cur    Pointer to the current position in the buffer.
 * \param end    Pointer to one past the end of the buffer.
 * \param need   Needed space in bytes.
 *
 */
#define MBEDTLS_SSL_CHK_BUF_PTR( cur, end, need )                        \
    do {                                                                 \
        if( mbedtls_ssl_chk_buf_ptr( ( cur ), ( end ), ( need ) ) != 0 ) \
        {                                                                \
            return( MBEDTLS_ERR_SSL_BUFFER_TOO_SMALL );                  \
        }                                                                \
    } while( 0 )

#ifdef __cplusplus
extern "C" {
#endif

#if defined(MBEDTLS_SSL_PROTO_TLS1_2) && \
    defined(MBEDTLS_KEY_EXCHANGE_WITH_CERT_ENABLED)
/*
 * Abstraction for a grid of allowed signature-hash-algorithm pairs.
 */
struct mbedtls_ssl_sig_hash_set_t
{
    /* At the moment, we only need to remember a single suitable
     * hash algorithm per signature algorithm. As long as that's
     * the case - and we don't need a general lookup function -
     * we can implement the sig-hash-set as a map from signatures
     * to hash algorithms. */
    mbedtls_md_type_t rsa;
    mbedtls_md_type_t ecdsa;
};
#endif /* MBEDTLS_SSL_PROTO_TLS1_2 &&
          MBEDTLS_KEY_EXCHANGE_WITH_CERT_ENABLED */

typedef int  mbedtls_ssl_tls_prf_cb( const unsigned char *secret, size_t slen,
                                     const char *label,
                                     const unsigned char *random, size_t rlen,
                                     unsigned char *dstbuf, size_t dlen );

/* cipher.h exports the maximum IV, key and block length from
 * all ciphers enabled in the config, regardless of whether those
 * ciphers are actually usable in SSL/TLS. Notably, XTS is enabled
 * in the default configuration and uses 64 Byte keys, but it is
 * not used for record protection in SSL/TLS.
 *
 * In order to prevent unnecessary inflation of key structures,
 * we introduce SSL-specific variants of the max-{key,block,IV}
 * macros here which are meant to only take those ciphers into
 * account which can be negotiated in SSL/TLS.
 *
 * Since the current definitions of MBEDTLS_MAX_{KEY|BLOCK|IV}_LENGTH
 * in cipher.h are rough overapproximations of the real maxima, here
 * we content ourselves with replicating those overapproximations
 * for the maximum block and IV length, and excluding XTS from the
 * computation of the maximum key length. */
#define MBEDTLS_SSL_MAX_BLOCK_LENGTH 16
#define MBEDTLS_SSL_MAX_IV_LENGTH    16
#define MBEDTLS_SSL_MAX_KEY_LENGTH   32

/**
 * \brief   The data structure holding the cryptographic material (key and IV)
 *          used for record protection in TLS 1.3.
 */
struct mbedtls_ssl_key_set
{
    /*! The key for client->server records. */
    unsigned char client_write_key[ MBEDTLS_SSL_MAX_KEY_LENGTH ];
    /*! The key for server->client records. */
    unsigned char server_write_key[ MBEDTLS_SSL_MAX_KEY_LENGTH ];
    /*! The IV  for client->server records. */
    unsigned char client_write_iv[ MBEDTLS_SSL_MAX_IV_LENGTH ];
    /*! The IV  for server->client records. */
    unsigned char server_write_iv[ MBEDTLS_SSL_MAX_IV_LENGTH ];

    size_t key_len; /*!< The length of client_write_key and
                     *   server_write_key, in Bytes. */
    size_t iv_len;  /*!< The length of client_write_iv and
                     *   server_write_iv, in Bytes. */

#if defined(MBEDTLS_SSL_PROTO_DTLS)
    int epoch;
    unsigned char iv[ MBEDTLS_MAX_IV_LENGTH ];

    /* The [sender]_sn_key is indirectly used to
     * encrypt the sequence number in the record layer.
     *
     * The client_sn_key is used to encrypt the
     * sequence number for outgoing transmission.
     * server_sn_key is used for incoming payloads.
     */
    unsigned char server_sn_key[ MBEDTLS_MAX_KEY_LENGTH ];
    unsigned char client_sn_key[ MBEDTLS_MAX_KEY_LENGTH ];
#endif /* MBEDTLS_SSL_PROTO_DTLS */

};
typedef struct mbedtls_ssl_key_set mbedtls_ssl_key_set;

typedef struct
{
    unsigned char binder_key                  [ MBEDTLS_MD_MAX_SIZE ];
    unsigned char client_early_traffic_secret [ MBEDTLS_MD_MAX_SIZE ];
    unsigned char early_exporter_master_secret[ MBEDTLS_MD_MAX_SIZE ];
} mbedtls_ssl_tls1_3_early_secrets;

typedef struct
{
    unsigned char client_handshake_traffic_secret[ MBEDTLS_MD_MAX_SIZE ];
    unsigned char server_handshake_traffic_secret[ MBEDTLS_MD_MAX_SIZE ];
} mbedtls_ssl_tls1_3_handshake_secrets;

/*
 * This structure contains the parameters only needed during handshake.
 */
struct mbedtls_ssl_handshake_params
{
    /*
     * Handshake specific crypto variables
     */
#if defined(MBEDTLS_SSL_PROTO_TLS1_3_EXPERIMENTAL)
    int signature_scheme;                        /*!<  Signature scheme  */
    int signature_scheme_client;  /*!<  Signature scheme to use by client-initiated CertificateVerify */
#if defined(MBEDTLS_X509_CRT_PARSE_C)
    int *received_signature_schemes_list;              /*!<  Received signature algorithms */
#endif /* MBEDTLS_X509_CRT_PARSE_C */
    mbedtls_ecp_curve_info server_preferred_curve; /*!<  Preferred curve requested by server (obtained in HelloRetryRequest  */
#if defined(MBEDTLS_SSL_CLI_C)
    int hello_retry_requests_received; /*!<  Number of Hello Retry Request messages received from the server.  */
#endif /* MBEDTLS_SSL_CLI_C */
#if defined(MBEDTLS_SSL_SRV_C)
    int hello_retry_requests_sent; /*!<  Number of Hello Retry Request messages sent by the server.  */
#endif /* MBEDTLS_SSL_SRV_C */
#if defined(MBEDTLS_SSL_TLS13_COMPATIBILITY_MODE)
    int ccs_sent; /* Number of CCS messages sent */
#endif /* MBEDTLS_SSL_TLS13_COMPATIBILITY_MODE */
#endif /* MBEDTLS_SSL_PROTO_TLS1_3_EXPERIMENTAL */

#if defined(MBEDTLS_SSL_PROTO_TLS1_2) && \
    defined(MBEDTLS_KEY_EXCHANGE_WITH_CERT_ENABLED)
    mbedtls_ssl_sig_hash_set_t hash_algs;             /*!<  Set of suitable sig-hash pairs */
#endif
#if defined(MBEDTLS_DHM_C)
    mbedtls_dhm_context dhm_ctx;                /*!<  DHM key exchange        */
#endif
<<<<<<< HEAD
#if defined(MBEDTLS_ECDH_C)
#if defined(MBEDTLS_SSL_PROTO_TLS1_3_EXPERIMENTAL)
    // For TLS 1.3 we might need to store more than one key exchange payload
    mbedtls_ecdh_context ecdh_ctx[MBEDTLS_SSL_MAX_KEY_SHARES]; /*!<  ECDH key exchange       */
    int ecdh_ctx_selected; /*!< Selected ECDHE context */
    int ecdh_ctx_max; /* !< Maximum number of used structures */
#else
=======
/* Adding guard for MBEDTLS_ECDSA_C to ensure no compile errors due
 * to guards also being in ssl_srv.c and ssl_cli.c. There is a gap
 * in functionality that access to ecdh_ctx structure is needed for
 * MBEDTLS_ECDSA_C which does not seem correct.
 */
#if defined(MBEDTLS_ECDH_C) || defined(MBEDTLS_ECDSA_C)
>>>>>>> 1c54b541
    mbedtls_ecdh_context ecdh_ctx;              /*!<  ECDH key exchange       */
#endif /* MBEDTLS_SSL_PROTO_TLS1_3_EXPERIMENTAL */

#if defined(MBEDTLS_USE_PSA_CRYPTO)
    psa_key_type_t ecdh_psa_type;
    uint16_t ecdh_bits;
    psa_key_id_t ecdh_psa_privkey;
    unsigned char ecdh_psa_peerkey[MBEDTLS_PSA_MAX_EC_PUBKEY_LENGTH];
    size_t ecdh_psa_peerkey_len;
#endif /* MBEDTLS_USE_PSA_CRYPTO */
#endif /* MBEDTLS_ECDH_C || MBEDTLS_ECDSA_C */

#if defined(MBEDTLS_KEY_EXCHANGE_ECJPAKE_ENABLED)
    mbedtls_ecjpake_context ecjpake_ctx;        /*!< EC J-PAKE key exchange */
#if defined(MBEDTLS_SSL_CLI_C)
    unsigned char *ecjpake_cache;               /*!< Cache for ClientHello ext */
    size_t ecjpake_cache_len;                   /*!< Length of cached data */
#endif
#endif /* MBEDTLS_KEY_EXCHANGE_ECJPAKE_ENABLED */
#if defined(MBEDTLS_ECDH_C) || defined(MBEDTLS_ECDSA_C) || \
    defined(MBEDTLS_KEY_EXCHANGE_ECJPAKE_ENABLED)
    const mbedtls_ecp_curve_info **curves;      /*!<  Supported elliptic curves */
#endif
#if defined(MBEDTLS_KEY_EXCHANGE_SOME_PSK_ENABLED)
#if defined(MBEDTLS_USE_PSA_CRYPTO)
    psa_key_id_t psk_opaque;            /*!< Opaque PSK from the callback   */
#endif /* MBEDTLS_USE_PSA_CRYPTO */
    unsigned char *psk;                 /*!<  PSK from the callback         */
    size_t psk_len;                     /*!<  Length of PSK from callback   */
#endif /* MBEDTLS_KEY_EXCHANGE_SOME_PSK_ENABLED */
#if defined(MBEDTLS_X509_CRT_PARSE_C)
    mbedtls_ssl_key_cert *key_cert;     /*!< chosen key/cert pair (server)  */
#if defined(MBEDTLS_SSL_SERVER_NAME_INDICATION)
    int sni_authmode;                   /*!< authmode from SNI callback     */
    mbedtls_ssl_key_cert *sni_key_cert; /*!< key/cert list from SNI         */
    mbedtls_x509_crt *sni_ca_chain;     /*!< trusted CAs from SNI callback  */
    mbedtls_x509_crl *sni_ca_crl;       /*!< trusted CAs CRLs from SNI      */
#endif /* MBEDTLS_SSL_SERVER_NAME_INDICATION */
#endif /* MBEDTLS_X509_CRT_PARSE_C */
#if defined(MBEDTLS_SSL_ECP_RESTARTABLE_ENABLED)
    int ecrs_enabled;                   /*!< Handshake supports EC restart? */
    mbedtls_x509_crt_restart_ctx ecrs_ctx;  /*!< restart context            */
    enum { /* this complements ssl->state with info on intra-state operations */
        ssl_ecrs_none = 0,              /*!< nothing going on (yet)         */
        ssl_ecrs_crt_verify,            /*!< Certificate: crt_verify()      */
        ssl_ecrs_ske_start_processing,  /*!< ServerKeyExchange: pk_verify() */
        ssl_ecrs_cke_ecdh_calc_secret,  /*!< ClientKeyExchange: ECDH step 2 */
        ssl_ecrs_crt_vrfy_sign,         /*!< CertificateVerify: pk_sign()   */
    } ecrs_state;                       /*!< current (or last) operation    */
    mbedtls_x509_crt *ecrs_peer_cert;   /*!< The peer's CRT chain.          */
    size_t ecrs_n;                      /*!< place for saving a length      */
#endif
#if defined(MBEDTLS_X509_CRT_PARSE_C) && \
    !defined(MBEDTLS_SSL_KEEP_PEER_CERTIFICATE)
    mbedtls_pk_context peer_pubkey;     /*!< The public key from the peer.  */
#endif /* MBEDTLS_X509_CRT_PARSE_C && !MBEDTLS_SSL_KEEP_PEER_CERTIFICATE */

#if (defined(MBEDTLS_SSL_PROTO_DTLS) || defined(MBEDTLS_SSL_PROTO_TLS1_3_EXPERIMENTAL))
   /* Prior to TLS 1.3 cookies were only used with DTLS. In TLS 1.3 a cookie
    * mechanism has been introduced.
    */

    unsigned char* verify_cookie;       /*!<  Cli: HelloVerifyRequest cookie
                                          Srv: unused                    */
#if defined(MBEDTLS_SSL_PROTO_TLS1_3_EXPERIMENTAL)
    size_t verify_cookie_len;
#else
    unsigned char verify_cookie_len;    /*!<  Cli: cookie length
                                              Srv: flag for sending a cookie */
#endif /* MBEDTLS_SSL_PROTO_TLS1_3_EXPERIMENTAL*/
#endif /* MBEDTLS_SSL_PROTO_DTLS || MBEDTLS_SSL_PROTO_TLS1_3_EXPERIMENTAL */
#if defined(MBEDTLS_SSL_PROTO_DTLS)
    unsigned int out_msg_seq;           /*!<  Outgoing handshake sequence number */
    unsigned int in_msg_seq;            /*!<  Incoming handshake sequence number */
    uint32_t retransmit_timeout;        /*!<  Current value of timeout       */
    unsigned char retransmit_state;     /*!<  Retransmission state           */
    mbedtls_ssl_flight_item *flight;    /*!<  Current outgoing flight        */
    mbedtls_ssl_flight_item *cur_msg;   /*!<  Current message in flight      */
    unsigned char *cur_msg_p;           /*!<  Position in current message    */
    unsigned int in_flight_start_seq;   /*!<  Minimum message sequence in the
                                              flight being received          */
    mbedtls_ssl_transform *alt_transform_out;   /*!<  Alternative transform for
                                              resending messages             */
    unsigned char alt_out_ctr[8];       /*!<  Alternative record epoch/counter
                                              for resending messages         */

#if defined(MBEDTLS_SSL_DTLS_CONNECTION_ID)
    /* The state of CID configuration in this handshake. */

    uint8_t cid_in_use; /*!< This indicates whether the use of the CID extension
                         *   has been negotiated. Possible values are
                         *   #MBEDTLS_SSL_CID_ENABLED and
                         *   #MBEDTLS_SSL_CID_DISABLED. */
    unsigned char peer_cid[ MBEDTLS_SSL_CID_OUT_LEN_MAX ]; /*! The peer's CID */
    uint8_t peer_cid_len;                                  /*!< The length of
                                                            *   \c peer_cid.  */
#endif /* MBEDTLS_SSL_DTLS_CONNECTION_ID */

    struct
    {
        size_t total_bytes_buffered; /*!< Cumulative size of heap allocated
                                      *   buffers used for message buffering. */

        uint8_t seen_ccs;               /*!< Indicates if a CCS message has
                                         *   been seen in the current flight. */

        struct mbedtls_ssl_hs_buffer
        {
            unsigned is_valid      : 1;
            unsigned is_fragmented : 1;
            unsigned is_complete   : 1;
            unsigned char *data;
            size_t data_len;
        } hs[MBEDTLS_SSL_MAX_BUFFERED_HS];

        struct
        {
            unsigned char *data;
            size_t len;
            unsigned epoch;
        } future_record;

    } buffering;

    uint16_t mtu;                       /*!<  Handshake mtu, used to fragment outgoing messages */
#endif /* MBEDTLS_SSL_PROTO_DTLS */

    /*
     * Checksum contexts
     */
#if defined(MBEDTLS_SSL_PROTO_SSL3) || defined(MBEDTLS_SSL_PROTO_TLS1) || \
    defined(MBEDTLS_SSL_PROTO_TLS1_1)
    mbedtls_md5_context fin_md5;
    mbedtls_sha1_context fin_sha1;
#endif
#if defined(MBEDTLS_SSL_PROTO_TLS1_2) || defined(MBEDTLS_SSL_PROTO_TLS1_3_EXPERIMENTAL)
#if defined(MBEDTLS_SHA256_C)
#if defined(MBEDTLS_USE_PSA_CRYPTO)
    psa_hash_operation_t fin_sha256_psa;
#else
    mbedtls_sha256_context fin_sha256;
#endif
#endif
#if defined(MBEDTLS_SHA512_C)
#if defined(MBEDTLS_USE_PSA_CRYPTO)
    psa_hash_operation_t fin_sha384_psa;
#else
    mbedtls_sha512_context fin_sha512;
#endif
#endif
#endif /* MBEDTLS_SSL_PROTO_TLS1_2 || MBEDTLS_SSL_PROTO_TLS1_3_EXPERIMENTAL */

#if defined(MBEDTLS_SSL_PROTO_TLS1_3_EXPERIMENTAL)
    void (*update_checksum)(mbedtls_ssl_context*, const unsigned char*, size_t);
    int (*calc_verify)(mbedtls_ssl_context*, unsigned char*, int);
    int(*calc_finished)(mbedtls_ssl_context*, unsigned char*, int);
#else
    void (*update_checksum)(mbedtls_ssl_context *, const unsigned char *, size_t);
    void (*calc_verify)(const mbedtls_ssl_context *, unsigned char *, size_t *);
    void (*calc_finished)(mbedtls_ssl_context *, unsigned char *, int);
#endif /* MBEDTLS_SSL_PROTO_TLS1_3_EXPERIMENTAL */

    mbedtls_ssl_tls_prf_cb *tls_prf;

    /*
     * State-local variables used during the processing
     * of a specific handshake state.
     */
    union
    {
        /* Outgoing Finished message */
        struct
        {
            uint8_t preparation_done;

            /* Buffer holding digest of the handshake up to
             * but excluding the outgoing finished message. */
            unsigned char digest[MBEDTLS_MD_MAX_SIZE];
            size_t digest_len;
        } finished_out;

        /* Incoming Finished message */
        struct
        {
            /* Buffer holding digest of the handshake up to but
             * excluding the peer's incoming finished message. */
            unsigned char digest[MBEDTLS_MD_MAX_SIZE];
            size_t digest_len;
        } finished_in;

#if defined(MBEDTLS_SSL_CLI_C)

        /* Client, incoming ServerKeyExchange */
        struct
        {
            uint8_t preparation_done;
        } srv_key_exchange;

        /* Client, incoming ServerHello */
        struct
        {
#if defined(MBEDTLS_SSL_RENEGOTIATION)
            int renego_info_seen;
#else
            int dummy;
#endif
        } srv_hello_in;

        /* Client, outgoing ClientKeyExchange */
        struct
        {
            uint8_t preparation_done;
        } cli_key_exch_out;

        /* Client, outgoing Certificate Verify */
        struct
        {
            uint8_t preparation_done;
        } crt_vrfy_out;

        /* Client, outgoing ClientHello */
        struct
        {
            uint8_t preparation_done;
        }  cli_hello_out;

#endif /* MBEDTLS_SSL_CLI_C */

#if defined(MBEDTLS_SSL_SRV_C)

        /* Server, outgoing ClientKeyExchange */
        struct
        {
            uint8_t preparation_done;
        } cli_key_exch_in;

        /* Server, outgoing ClientKeyExchange */
        struct
        {
            uint8_t preparation_done;
        } encrypted_extensions_out;

#endif /* MBEDTLS_SSL_SRV_C */

        /* Incoming CertificateVerify */
        struct
        {
            unsigned char verify_buffer[ 64 + 33 + 1 + MBEDTLS_MD_MAX_SIZE ];
            size_t verify_buffer_len;
        } certificate_verify_in;

        /* Outgoing CertificateVerify */
        struct
        {
            unsigned char handshake_hash[ MBEDTLS_MD_MAX_SIZE ];
            size_t handshake_hash_len;
        } certificate_verify_out;

    } state_local;

    /* End of state-local variables. */


    mbedtls_ssl_ciphersuite_t const *ciphersuite_info;

    unsigned char randbytes[64];        /*!<  random bytes            */

#if defined(MBEDTLS_SSL_PROTO_TLS1_3_EXPERIMENTAL)

#if defined(MBEDTLS_ECDSA_C)
    unsigned char certificate_request_context_len;
    unsigned char* certificate_request_context;
#endif

#if defined(MBEDTLS_ECDH_C)
    /* This is the actual key share list we sent.
     * The list configured by the application may
     * get modified via the server provided hint
     * using the HRR message.
     */
    mbedtls_ecp_group_id* key_shares_curve_list; /*!< curves to send as key shares */
#endif /* MBEDTLS_ECDH_C */

#if defined(MBEDTLS_KEY_EXCHANGE_SOME_PSK_ENABLED)
    // pointer to the pre_shared_key extension
    unsigned char* ptr_to_psk_ext;
#endif /* MBEDTLS_KEY_EXCHANGE_SOME_PSK_ENABLED */

    union
    {
        unsigned char early    [MBEDTLS_MD_MAX_SIZE];
        unsigned char handshake[MBEDTLS_MD_MAX_SIZE];
        unsigned char app      [MBEDTLS_MD_MAX_SIZE];
    } tls1_3_master_secrets;

    mbedtls_ssl_tls1_3_handshake_secrets hs_secrets;
#if defined(MBEDTLS_ZERO_RTT)
    mbedtls_ssl_tls1_3_early_secrets early_secrets;

    /*!< Early data indication:
    0  -- MBEDTLS_SSL_EARLY_DATA_DISABLED (for no early data), and
    1  -- MBEDTLS_SSL_EARLY_DATA_ENABLED (for use early data)
    */
    int early_data;
#endif /* MBEDTLS_ZERO_RTT */

#else
    size_t pmslen;                      /*!<  premaster length        */

    unsigned char premaster[MBEDTLS_PREMASTER_SIZE];
    /*!<  premaster secret        */
#endif /* MBEDTLS_SSL_PROTO_TLS1_3_EXPERIMENTAL */


    int resume;                         /*!<  session resume indicator*/
    int max_major_ver;                  /*!< max. major version client*/
    int max_minor_ver;                  /*!< max. minor version client*/
    int cli_exts;                       /*!< client extension presence*/
#if defined(MBEDTLS_SSL_PROTO_TLS1_3_EXPERIMENTAL)
    int extensions_present;             /*!< which extension were present; the */
#endif /* MBEDTLS_SSL_PROTO_TLS1_3_EXPERIMENTAL */

#if (defined(MBEDTLS_SSL_SESSION_TICKETS) || (defined(MBEDTLS_SSL_NEW_SESSION_TICKET) && defined(MBEDTLS_SSL_PROTO_TLS1_3_EXPERIMENTAL)))
    int new_session_ticket;             /*!< use NewSessionTicket?    */
#endif /* MBEDTLS_SSL_SESSION_TICKETS || ( MBEDTLS_SSL_NEW_SESSION_TICKET && MBEDTLS_SSL_PROTO_TLS1_3_EXPERIMENTAL ) */
#if defined(MBEDTLS_SSL_EXTENDED_MASTER_SECRET)
    int extended_ms;                    /*!< use Extended Master Secret? */
#endif

#if defined(MBEDTLS_SSL_ASYNC_PRIVATE)
    unsigned int async_in_progress : 1; /*!< an asynchronous operation is in progress */
#endif /* MBEDTLS_SSL_ASYNC_PRIVATE */

#if defined(MBEDTLS_SSL_ASYNC_PRIVATE)
    /** Asynchronous operation context. This field is meant for use by the
     * asynchronous operation callbacks (mbedtls_ssl_config::f_async_sign_start,
     * mbedtls_ssl_config::f_async_decrypt_start,
     * mbedtls_ssl_config::f_async_resume, mbedtls_ssl_config::f_async_cancel).
     * The library does not use it internally. */
    void *user_async_ctx;
#endif /* MBEDTLS_SSL_ASYNC_PRIVATE */
};

typedef struct mbedtls_ssl_hs_buffer mbedtls_ssl_hs_buffer;

/*
 * Representation of decryption/encryption transformations on records
 *
 * There are the following general types of record transformations:
 * - Stream transformations (TLS versions <= 1.2 only)
 *   Transformation adding a MAC and applying a stream-cipher
 *   to the authenticated message.
 * - CBC block cipher transformations ([D]TLS versions <= 1.2 only)
 *   In addition to the distinction of the order of encryption and
 *   authentication, there's a fundamental difference between the
 *   handling in SSL3 & TLS 1.0 and TLS 1.1 and TLS 1.2: For SSL3
 *   and TLS 1.0, the final IV after processing a record is used
 *   as the IV for the next record. No explicit IV is contained
 *   in an encrypted record. The IV for the first record is extracted
 *   at key extraction time. In contrast, for TLS 1.1 and 1.2, no
 *   IV is generated at key extraction time, but every encrypted
 *   record is explicitly prefixed by the IV with which it was encrypted.
 * - AEAD transformations ([D]TLS versions >= 1.2 only)
 *   These come in two fundamentally different versions, the first one
 *   used in TLS 1.2, excluding ChaChaPoly ciphersuites, and the second
 *   one used for ChaChaPoly ciphersuites in TLS 1.2 as well as for TLS 1.3.
 *   In the first transformation, the IV to be used for a record is obtained
 *   as the concatenation of an explicit, static 4-byte IV and the 8-byte
 *   record sequence number, and explicitly prepending this sequence number
 *   to the encrypted record. In contrast, in the second transformation
 *   the IV is obtained by XOR'ing a static IV obtained at key extraction
 *   time with the 8-byte record sequence number, without prepending the
 *   latter to the encrypted record.
 *
 * Additionally, DTLS 1.2 + CID as well as TLS 1.3 use an inner plaintext
 * which allows to add flexible length padding and to hide a record's true
 * content type.
 *
 * In addition to type and version, the following parameters are relevant:
 * - The symmetric cipher algorithm to be used.
 * - The (static) encryption/decryption keys for the cipher.
 * - For stream/CBC, the type of message digest to be used.
 * - For stream/CBC, (static) encryption/decryption keys for the digest.
 * - For AEAD transformations, the size (potentially 0) of an explicit,
 *   random initialization vector placed in encrypted records.
 * - For some transformations (currently AEAD and CBC in SSL3 and TLS 1.0)
 *   an implicit IV. It may be static (e.g. AEAD) or dynamic (e.g. CBC)
 *   and (if present) is combined with the explicit IV in a transformation-
 *   dependent way (e.g. appending in TLS 1.2 and XOR'ing in TLS 1.3).
 * - For stream/CBC, a flag determining the order of encryption and MAC.
 * - The details of the transformation depend on the SSL/TLS version.
 * - The length of the authentication tag.
 *
 * Note: Except for CBC in SSL3 and TLS 1.0, these parameters are
 *       constant across multiple encryption/decryption operations.
 *       For CBC, the implicit IV needs to be updated after each
 *       operation.
 *
 * The struct below refines this abstract view as follows:
 * - The cipher underlying the transformation is managed in
 *   cipher contexts cipher_ctx_{enc/dec}, which must have the
 *   same cipher type. The mode of these cipher contexts determines
 *   the type of the transformation in the sense above: e.g., if
 *   the type is MBEDTLS_CIPHER_AES_256_CBC resp. MBEDTLS_CIPHER_AES_192_GCM
 *   then the transformation has type CBC resp. AEAD.
 * - The cipher keys are never stored explicitly but
 *   are maintained within cipher_ctx_{enc/dec}.
 * - For stream/CBC transformations, the message digest contexts
 *   used for the MAC's are stored in md_ctx_{enc/dec}. These contexts
 *   are unused for AEAD transformations.
 * - For stream/CBC transformations and versions > SSL3, the
 *   MAC keys are not stored explicitly but maintained within
 *   md_ctx_{enc/dec}.
 * - For stream/CBC transformations and version SSL3, the MAC
 *   keys are stored explicitly in mac_enc, mac_dec and have
 *   a fixed size of 20 bytes. These fields are unused for
 *   AEAD transformations or transformations >= TLS 1.0.
 * - For transformations using an implicit IV maintained within
 *   the transformation context, its contents are stored within
 *   iv_{enc/dec}.
 * - The value of ivlen indicates the length of the IV.
 *   This is redundant in case of stream/CBC transformations
 *   which always use 0 resp. the cipher's block length as the
 *   IV length, but is needed for AEAD ciphers and may be
 *   different from the underlying cipher's block length
 *   in this case.
 * - The field fixed_ivlen is nonzero for AEAD transformations only
 *   and indicates the length of the static part of the IV which is
 *   constant throughout the communication, and which is stored in
 *   the first fixed_ivlen bytes of the iv_{enc/dec} arrays.
 *   Note: For CBC in SSL3 and TLS 1.0, the fields iv_{enc/dec}
 *   still store IV's for continued use across multiple transformations,
 *   so it is not true that fixed_ivlen == 0 means that iv_{enc/dec} are
 *   not being used!
 * - minor_ver denotes the SSL/TLS version
 * - For stream/CBC transformations, maclen denotes the length of the
 *   authentication tag, while taglen is unused and 0.
 * - For AEAD transformations, taglen denotes the length of the
 *   authentication tag, while maclen is unused and 0.
 * - For CBC transformations, encrypt_then_mac determines the
 *   order of encryption and authentication. This field is unused
 *   in other transformations.
 *
 */
struct mbedtls_ssl_transform
{
    /*
     * Session specific crypto layer
     */
    size_t minlen;                      /*!<  min. ciphertext length  */
    size_t ivlen;                       /*!<  IV length               */
    size_t fixed_ivlen;                 /*!<  Fixed part of IV (AEAD) */
    size_t maclen;                      /*!<  MAC(CBC) len            */
    size_t taglen;                      /*!<  TAG(AEAD) len           */

    unsigned char iv_enc[ MBEDTLS_MAX_IV_LENGTH ];           /*!<  IV (encryption)         */
    unsigned char iv_dec[ MBEDTLS_MAX_IV_LENGTH ];           /*!<  IV (decryption)         */
#if defined(MBEDTLS_SSL_SOME_MODES_USE_MAC)

#if defined(MBEDTLS_SSL_PROTO_SSL3)
    /* Needed only for SSL v3.0 secret */
    unsigned char mac_enc[20];          /*!<  SSL v3.0 secret (enc)   */
    unsigned char mac_dec[20];          /*!<  SSL v3.0 secret (dec)   */
#endif /* MBEDTLS_SSL_PROTO_SSL3 */

    mbedtls_md_context_t md_ctx_enc;            /*!<  MAC (encryption)        */
    mbedtls_md_context_t md_ctx_dec;            /*!<  MAC (decryption)        */

#if defined(MBEDTLS_SSL_ENCRYPT_THEN_MAC)
    int encrypt_then_mac;       /*!< flag for EtM activation                */
#endif

#endif /* MBEDTLS_SSL_SOME_MODES_USE_MAC */

    mbedtls_cipher_context_t cipher_ctx_enc;    /*!<  encryption context      */
    mbedtls_cipher_context_t cipher_ctx_dec;    /*!<  decryption context      */
    int minor_ver;

#if defined(MBEDTLS_SSL_DTLS_CONNECTION_ID)
    uint8_t in_cid_len;
    uint8_t out_cid_len;
    unsigned char in_cid [ MBEDTLS_SSL_CID_OUT_LEN_MAX ];
    unsigned char out_cid[ MBEDTLS_SSL_CID_OUT_LEN_MAX ];
#endif /* MBEDTLS_SSL_DTLS_CONNECTION_ID */

    /*
     * Session specific compression layer
     */
#if defined(MBEDTLS_ZLIB_SUPPORT)
    z_stream ctx_deflate;               /*!<  compression context     */
    z_stream ctx_inflate;               /*!<  decompression context   */
#endif

#if defined(MBEDTLS_SSL_CONTEXT_SERIALIZATION)
    /* We need the Hello random bytes in order to re-derive keys from the
     * Master Secret and other session info, see ssl_populate_transform() */
    unsigned char randbytes[64]; /*!< ServerHello.random+ClientHello.random */
#endif /* MBEDTLS_SSL_CONTEXT_SERIALIZATION */
};

/*
 * Return 1 if the transform uses an AEAD cipher, 0 otherwise.
 * Equivalently, return 0 if a separate MAC is used, 1 otherwise.
 */
static inline int mbedtls_ssl_transform_uses_aead(
        const mbedtls_ssl_transform *transform )
{
#if defined(MBEDTLS_SSL_SOME_MODES_USE_MAC)
    return( transform->maclen == 0 && transform->taglen != 0 );
#else
    (void) transform;
    return( 1 );
#endif
}

/*
 * Internal representation of record frames
 *
 * Instances come in two flavors:
 * (1) Encrypted
 *     These always have data_offset = 0
 * (2) Unencrypted
 *     These have data_offset set to the amount of
 *     pre-expansion during record protection. Concretely,
 *     this is the length of the fixed part of the explicit IV
 *     used for encryption, or 0 if no explicit IV is used
 *     (e.g. for CBC in TLS 1.0, or stream ciphers).
 *
 * The reason for the data_offset in the unencrypted case
 * is to allow for in-place conversion of an unencrypted to
 * an encrypted record. If the offset wasn't included, the
 * encrypted content would need to be shifted afterwards to
 * make space for the fixed IV.
 *
 */
#if MBEDTLS_SSL_CID_OUT_LEN_MAX > MBEDTLS_SSL_CID_IN_LEN_MAX
#define MBEDTLS_SSL_CID_LEN_MAX MBEDTLS_SSL_CID_OUT_LEN_MAX
#else
#define MBEDTLS_SSL_CID_LEN_MAX MBEDTLS_SSL_CID_IN_LEN_MAX
#endif

typedef struct
{
    uint8_t ctr[8];         /* In TLS:  The implicit record sequence number.
                             * In DTLS: The 2-byte epoch followed by
                             *          the 6-byte sequence number.
                             * This is stored as a raw big endian byte array
                             * as opposed to a uint64_t because we rarely
                             * need to perform arithmetic on this, but do
                             * need it as a Byte array for the purpose of
                             * MAC computations.                             */
    uint8_t type;           /* The record content type.                      */
    uint8_t ver[2];         /* SSL/TLS version as present on the wire.
                             * Convert to internal presentation of versions
                             * using mbedtls_ssl_read_version() and
                             * mbedtls_ssl_write_version().
                             * Keep wire-format for MAC computations.        */

    unsigned char *buf;     /* Memory buffer enclosing the record content    */
    size_t buf_len;         /* Buffer length                                 */
    size_t data_offset;     /* Offset of record content                      */
    size_t data_len;        /* Length of record content                      */

#if defined(MBEDTLS_SSL_DTLS_CONNECTION_ID)
    uint8_t cid_len;        /* Length of the CID (0 if not present)          */
    unsigned char cid[ MBEDTLS_SSL_CID_LEN_MAX ]; /* The CID                 */
#endif /* MBEDTLS_SSL_DTLS_CONNECTION_ID */
} mbedtls_record;

#if defined(MBEDTLS_X509_CRT_PARSE_C)
/*
 * List of certificate + private key pairs
 */
struct mbedtls_ssl_key_cert
{
    mbedtls_x509_crt *cert;                 /*!< cert                       */
    mbedtls_pk_context *key;                /*!< private key                */
    mbedtls_ssl_key_cert *next;             /*!< next key/cert pair         */
};
#endif /* MBEDTLS_X509_CRT_PARSE_C */

#if defined(MBEDTLS_SSL_PROTO_DTLS)
/*
 * List of handshake messages kept around for resending
 */
struct mbedtls_ssl_flight_item
{
    unsigned char *p;       /*!< message, including handshake headers   */
    size_t len;             /*!< length of p                            */
    unsigned char type;     /*!< type of the message: handshake or CCS  */
    mbedtls_ssl_flight_item *next;  /*!< next handshake message(s)              */
};
#endif /* MBEDTLS_SSL_PROTO_DTLS */

#if defined(MBEDTLS_SSL_PROTO_TLS1_2) && \
    defined(MBEDTLS_KEY_EXCHANGE_WITH_CERT_ENABLED)

/* Find an entry in a signature-hash set matching a given hash algorithm. */
mbedtls_md_type_t mbedtls_ssl_sig_hash_set_find( mbedtls_ssl_sig_hash_set_t *set,
                                                 mbedtls_pk_type_t sig_alg );
/* Add a signature-hash-pair to a signature-hash set */
void mbedtls_ssl_sig_hash_set_add( mbedtls_ssl_sig_hash_set_t *set,
                                   mbedtls_pk_type_t sig_alg,
                                   mbedtls_md_type_t md_alg );
/* Allow exactly one hash algorithm for each signature. */
void mbedtls_ssl_sig_hash_set_const_hash( mbedtls_ssl_sig_hash_set_t *set,
                                          mbedtls_md_type_t md_alg );

/* Setup an empty signature-hash set */
static inline void mbedtls_ssl_sig_hash_set_init( mbedtls_ssl_sig_hash_set_t *set )
{
    mbedtls_ssl_sig_hash_set_const_hash( set, MBEDTLS_MD_NONE );
}

#endif /* MBEDTLS_SSL_PROTO_TLS1_2) &&
          MBEDTLS_KEY_EXCHANGE_WITH_CERT_ENABLED */

/**
 * \brief           Free referenced items in an SSL transform context and clear
 *                  memory
 *
 * \param transform SSL transform context
 */
void mbedtls_ssl_transform_free( mbedtls_ssl_transform *transform );

/**
 * \brief           Free referenced items in an SSL handshake context and clear
 *                  memory
 *
 * \param ssl       SSL context
 */

void mbedtls_ssl_handshake_free( mbedtls_ssl_context *ssl );

int mbedtls_ssl_handshake_client_step( mbedtls_ssl_context *ssl );
int mbedtls_ssl_handshake_server_step( mbedtls_ssl_context *ssl );
void mbedtls_ssl_handshake_wrapup( mbedtls_ssl_context *ssl );

int mbedtls_ssl_handle_pending_alert( mbedtls_ssl_context *ssl );

int mbedtls_ssl_send_fatal_handshake_failure( mbedtls_ssl_context *ssl );

void mbedtls_ssl_reset_checksum( mbedtls_ssl_context *ssl );
int mbedtls_ssl_derive_keys( mbedtls_ssl_context *ssl );

int mbedtls_ssl_handle_message_type( mbedtls_ssl_context *ssl );
int mbedtls_ssl_prepare_handshake_record( mbedtls_ssl_context *ssl );
void mbedtls_ssl_update_handshake_status( mbedtls_ssl_context *ssl );

int mbedtls_ssl_handshake_client_step(mbedtls_ssl_context* ssl);
int mbedtls_ssl_handshake_server_step(mbedtls_ssl_context* ssl);
void mbedtls_ssl_handshake_wrapup(mbedtls_ssl_context* ssl);

int mbedtls_ssl_send_fatal_handshake_failure(mbedtls_ssl_context* ssl);
int mbedtls_ssl_write_handshake_msg( mbedtls_ssl_context *ssl );
int mbedtls_ssl_write_handshake_msg_ext( mbedtls_ssl_context *ssl,
                                         int update_checksum );

/**
 * \brief       Update record layer
 *
 *              This function roughly separates the implementation
 *              of the logic of (D)TLS from the implementation
 *              of the secure transport.
 *
 * \param  ssl              The SSL context to use.
 * \param  update_hs_digest This indicates if the handshake digest
 *                          should be automatically updated in case
 *                          a handshake message is found.
 *
 * \return      0 or non-zero error code.
 *
 * \note        A clarification on what is called 'record layer' here
 *              is in order, as many sensible definitions are possible:
 *
 *              The record layer takes as input an untrusted underlying
 *              transport (stream or datagram) and transforms it into
 *              a serially multiplexed, secure transport, which
 *              conceptually provides the following:
 *
 *              (1) Three datagram based, content-agnostic transports
 *                  for handshake, alert and CCS messages.
 *              (2) One stream- or datagram-based transport
 *                  for application data.
 *              (3) Functionality for changing the underlying transform
 *                  securing the contents.
 *
 *              The interface to this functionality is given as follows:
 *
 *              a Updating
 *                [Currently implemented by mbedtls_ssl_read_record]
 *
 *                Check if and on which of the four 'ports' data is pending:
 *                Nothing, a controlling datagram of type (1), or application
 *                data (2). In any case data is present, internal buffers
 *                provide access to the data for the user to process it.
 *                Consumption of type (1) datagrams is done automatically
 *                on the next update, invalidating that the internal buffers
 *                for previous datagrams, while consumption of application
 *                data (2) is user-controlled.
 *
 *              b Reading of application data
 *                [Currently manual adaption of ssl->in_offt pointer]
 *
 *                As mentioned in the last paragraph, consumption of data
 *                is different from the automatic consumption of control
 *                datagrams (1) because application data is treated as a stream.
 *
 *              c Tracking availability of application data
 *                [Currently manually through decreasing ssl->in_msglen]
 *
 *                For efficiency and to retain datagram semantics for
 *                application data in case of DTLS, the record layer
 *                provides functionality for checking how much application
 *                data is still available in the internal buffer.
 *
 *              d Changing the transformation securing the communication.
 *
 *              Given an opaque implementation of the record layer in the
 *              above sense, it should be possible to implement the logic
 *              of (D)TLS on top of it without the need to know anything
 *              about the record layer's internals. This is done e.g.
 *              in all the handshake handling functions, and in the
 *              application data reading function mbedtls_ssl_read.
 *
 * \note        The above tries to give a conceptual picture of the
 *              record layer, but the current implementation deviates
 *              from it in some places. For example, our implementation of
 *              the update functionality through mbedtls_ssl_read_record
 *              discards datagrams depending on the current state, which
 *              wouldn't fall under the record layer's responsibility
 *              following the above definition.
 *
 */
int mbedtls_ssl_read_record( mbedtls_ssl_context *ssl,
                             unsigned update_hs_digest );

int mbedtls_ssl_fetch_input(mbedtls_ssl_context* ssl, size_t nb_want);
int mbedtls_ssl_flush_output(mbedtls_ssl_context* ssl);

#if !defined(MBEDTLS_SSL_US_EMPS)
int mbedtls_ssl_write_record( mbedtls_ssl_context *ssl, uint8_t force_flush );
#endif /* MBEDTLS_SSL_USE_MPS */

#if defined(MBEDTLS_SSL_PROTO_TLS1_3_EXPERIMENTAL)
int mbedtls_ssl_read_certificate_process(mbedtls_ssl_context* ssl);
int mbedtls_ssl_write_certificate_process(mbedtls_ssl_context* ssl);
#else
int mbedtls_ssl_parse_certificate( mbedtls_ssl_context *ssl );
int mbedtls_ssl_write_certificate( mbedtls_ssl_context *ssl );
#endif /* MBEDTLS_SSL_PROTO_TLS1_3_EXPERIMENTAL */

#if defined(MBEDTLS_SSL_PROTO_TLS1_3_EXPERIMENTAL) && defined(MBEDTLS_SSL_TLS13_COMPATIBILITY_MODE)
int mbedtls_ssl_write_change_cipher_spec_process( mbedtls_ssl_context* ssl );
#else
int mbedtls_ssl_parse_change_cipher_spec( mbedtls_ssl_context *ssl );
int mbedtls_ssl_write_change_cipher_spec( mbedtls_ssl_context *ssl );
#endif  /* MBEDTLS_SSL_PROTO_TLS1_3_EXPERIMENTAL && MBEDTLS_SSL_TLS13_COMPATIBILITY_MODE */

#if defined(MBEDTLS_SSL_PROTO_TLS1_3_EXPERIMENTAL)
int mbedtls_ssl_finished_in_process( mbedtls_ssl_context* ssl );
int mbedtls_ssl_finished_out_process( mbedtls_ssl_context* ssl );
#else
int mbedtls_ssl_parse_finished( mbedtls_ssl_context *ssl );
int mbedtls_ssl_write_finished( mbedtls_ssl_context *ssl );
#endif /* MBEDTLS_SSL_PROTO_TLS1_3_EXPERIMENTAL */

#if defined(MBEDTLS_SSL_PROTO_TLS1_3_EXPERIMENTAL)
int mbedtls_ssl_new_session_ticket_process(mbedtls_ssl_context* ssl);
#endif /* MBEDTLS_SSL_PROTO_TLS1_3_EXPERIMENTAL */

#if defined(MBEDTLS_SSL_PROTO_TLS1_3_EXPERIMENTAL) && \
    defined(MBEDTLS_ZERO_RTT) && defined(MBEDTLS_SSL_CLI_C)
/* parse early data extension */
int ssl_parse_encrypted_extensions_early_data_ext( mbedtls_ssl_context *ssl,
    const unsigned char *buf, size_t len );
#endif /* MBEDTLS_SSL_PROTO_TLS1_3_EXPERIMENTAL && MBEDTLS_ZERO_RTT && MBEDTLS_SSL_CLI_C */

#if defined(MBEDTLS_SSL_PROTO_TLS1_3_EXPERIMENTAL)

/*
 * Helper functions around key exchange modes.
 */
static inline unsigned mbedtls_ssl_conf_tls13_get_key_exchange_modes( mbedtls_ssl_context *ssl )
{
    return( ssl->conf->key_exchange_modes );
}

static inline int mbedtls_ssl_conf_tls13_pure_psk_enabled( mbedtls_ssl_context *ssl )
{
    if( ( mbedtls_ssl_conf_tls13_get_key_exchange_modes( ssl ) &
          MBEDTLS_SSL_TLS13_KEY_EXCHANGE_MODE_PSK_KE ) != 0 )
    {
        return( 1 );
    }

    return( 0 );
}

static inline int mbedtls_ssl_conf_tls13_psk_ecdhe_enabled( mbedtls_ssl_context *ssl )
{
    if( ( mbedtls_ssl_conf_tls13_get_key_exchange_modes( ssl ) &
          MBEDTLS_SSL_TLS13_KEY_EXCHANGE_MODE_PSK_DHE_KE ) != 0 )
    {
        return( 1 );
    }

    return( 0 );
}

static inline int mbedtls_ssl_conf_tls13_some_ecdhe_enabled( mbedtls_ssl_context *ssl )
{
    if( ( mbedtls_ssl_conf_tls13_get_key_exchange_modes( ssl ) &
          ( MBEDTLS_SSL_TLS13_KEY_EXCHANGE_MODE_PSK_DHE_KE | \
            MBEDTLS_SSL_TLS13_KEY_EXCHANGE_MODE_ECDHE_ECDSA ) ) != 0 )
    {
        return( 1 );
    }

    return( 0 );
}

static inline int mbedtls_ssl_conf_tls13_some_psk_enabled( mbedtls_ssl_context *ssl )
{
    if( ( mbedtls_ssl_conf_tls13_get_key_exchange_modes( ssl ) &
          MBEDTLS_SSL_TLS13_KEY_EXCHANGE_MODE_PSK_ALL ) != 0 )
    {
        return( 1 );
    }

    return( 0 );
}

static inline int mbedtls_ssl_conf_tls13_pure_ecdhe_enabled( mbedtls_ssl_context *ssl )
{
    if( ( mbedtls_ssl_conf_tls13_get_key_exchange_modes( ssl ) &
          MBEDTLS_SSL_TLS13_KEY_EXCHANGE_MODE_ECDHE_ECDSA ) != 0 )
    {
        return( 1 );
    }

    return( 0 );
}

static inline int mbedtls_ssl_tls13_key_exchange_with_psk( mbedtls_ssl_context *ssl )
{
    if( ssl->session_negotiate->key_exchange == MBEDTLS_KEY_EXCHANGE_PSK ||
        ssl->session_negotiate->key_exchange == MBEDTLS_KEY_EXCHANGE_ECDHE_PSK )
    {
        return( 1 );
    }

    return( 0 );
}

/*
 * Helper functions around EarlyData
 */
static inline int mbedtls_ssl_conf_tls13_0rtt_enabled( mbedtls_ssl_context *ssl )
{
#if defined(MBEDTLS_ZERO_RTT)
    if( ssl->conf->early_data == MBEDTLS_SSL_EARLY_DATA_ENABLED )
        return( 1 );
#else
    ((void) ssl);
#endif /* MBEDTLS_ZERO_RTT */

    return( 0 );
}

int mbedtls_ssl_read_certificate_verify_process(mbedtls_ssl_context* ssl);
int mbedtls_ssl_certificate_verify_process(mbedtls_ssl_context* ssl);

int mbedtls_ssl_tls13_populate_transform( mbedtls_ssl_transform *transform,
                                          int endpoint,
                                          int ciphersuite,
                                          mbedtls_ssl_key_set const *traffic_keys,
                                          mbedtls_ssl_context *ssl /* DEBUG ONLY */ );

int mbedtls_ssl_mps_fetch_full_hs_msg( mbedtls_ssl_context *ssl,
                                       unsigned hs_type,
                                       unsigned char **buf,
                                       size_t *buflen );
int mbedtls_ssl_mps_hs_consume_full_hs_msg( mbedtls_ssl_context *ssl );

int mbedtls_ssl_mps_remap_error( int ret );

int mbedtls_ssl_get_handshake_transcript( mbedtls_ssl_context *ssl,
                                          const mbedtls_md_type_t md,
                                          unsigned char *dst,
                                          size_t dst_len,
                                          size_t *olen );


void mbedtls_ssl_add_hs_msg_to_checksum( mbedtls_ssl_context *ssl,
                                         unsigned hs_type,
                                         unsigned char const *msg,
                                         size_t msg_len );
void mbedtls_ssl_add_hs_hdr_to_checksum( mbedtls_ssl_context *ssl,
                                         unsigned hs_type,
                                         size_t total_hs_len );

int mbedtls_ssl_hash_transcript( mbedtls_ssl_context *ssl );

void mbedtls_ssl_set_inbound_transform( mbedtls_ssl_context *ssl,
                                        mbedtls_ssl_transform *transform );
void mbedtls_ssl_set_outbound_transform( mbedtls_ssl_context *ssl,
                                         mbedtls_ssl_transform *transform );

int mbedtls_ssl_write_encrypted_extension(mbedtls_ssl_context* ssl);

#if defined(MBEDTLS_SSL_TLS13_COMPATIBILITY_MODE)
int mbedtls_ssl_write_change_cipher_spec(mbedtls_ssl_context* ssl);
#endif /* MBEDTLS_SSL_TLS13_COMPATIBILITY_MODE */

#if defined(MBEDTLS_KEY_EXCHANGE_SOME_PSK_ENABLED)
int mbedtls_ssl_write_pre_shared_key_ext(mbedtls_ssl_context* ssl,
                                         unsigned char* buf, unsigned char* end,
                                         size_t* olen,
                                         size_t* binder_list_length,
                                         int part );
#endif /* MBEDTLS_KEY_EXCHANGE_SOME_PSK_ENABLED */
#if defined(MBEDTLS_KEY_EXCHANGE_WITH_CERT_ENABLED)
int mbedtls_ssl_write_signature_algorithms_ext(mbedtls_ssl_context* ssl, unsigned char* buf, unsigned char* end, size_t* olen);
int mbedtls_ssl_parse_signature_algorithms_ext(mbedtls_ssl_context* ssl, const unsigned char* buf, size_t len);
int mbedtls_ssl_check_signature_scheme(const mbedtls_ssl_context* ssl, int signature_scheme);
#endif /* MBEDTLS_KEY_EXCHANGE_WITH_CERT_ENABLED */
#if defined(MBEDTLS_ZERO_RTT)
int mbedtls_ssl_write_early_data_ext(mbedtls_ssl_context* ssl, unsigned char* buf, size_t buflen, size_t* olen);
#endif /* MBEDTLS_ZERO_RTT */
#if (defined(MBEDTLS_ECDH_C) || defined(MBEDTLS_ECDSA_C))
int mbedtls_ssl_parse_supported_groups_ext(mbedtls_ssl_context* ssl, const unsigned char* buf, size_t len);
#endif /* MBEDTLS_ECDH_C ||  MBEDTLS_ECDSA_C */
#if defined(MBEDTLS_SSL_NEW_SESSION_TICKET)
int mbedtls_ssl_parse_new_session_ticket_server(mbedtls_ssl_context* ssl, unsigned char* buf, size_t len);
#endif /* MBEDTLS_SSL_NEW_SESSION_TICKET */
#if defined(MBEDTLS_KEY_EXCHANGE_SOME_PSK_ENABLED)
int mbedtls_ssl_parse_client_psk_identity_ext(mbedtls_ssl_context* ssl, const unsigned char* buf, size_t len);
#endif /* MBEDTLS_KEY_EXCHANGE_SOME_PSK_ENABLED */

#endif /* MBEDTLS_SSL_PROTO_TLS1_3_EXPERIMENTAL */


void mbedtls_ssl_optimize_checksum( mbedtls_ssl_context *ssl,
                            const mbedtls_ssl_ciphersuite_t *ciphersuite_info );

#if defined(MBEDTLS_KEY_EXCHANGE_SOME_PSK_ENABLED)
int mbedtls_ssl_psk_derive_premaster( mbedtls_ssl_context *ssl, mbedtls_key_exchange_type_t key_ex );

/**
 * Get the first properly defined PSK by order of precedence:
 * 1. handshake PSK set by \c mbedtls_ssl_set_hs_psk() in the PSK callback
 * 2. static PSK configured by \c mbedtls_ssl_conf_psk()
 * Update the pair (PSK, PSK length) passed to the function if they're not null.
 * Return whether any PSK was found
 */
static inline int mbedtls_ssl_get_psk( const mbedtls_ssl_context *ssl,
    const unsigned char **psk, size_t *psk_len )
{
    if( ssl->handshake->psk != NULL && ssl->handshake->psk_len > 0 )
    {
        if( psk != NULL && psk_len != NULL )
        {
            *psk = ssl->handshake->psk;
            *psk_len = ssl->handshake->psk_len;
        }
    }

    else if( ssl->conf->psk != NULL && ssl->conf->psk_len > 0 &&
             ssl->conf->psk_identity != NULL && ssl->conf->psk_identity_len > 0)
    {
        if( psk != NULL && psk_len != NULL )
        {
            *psk = ssl->conf->psk;
            *psk_len = ssl->conf->psk_len;
        }
    }

    else
    {
        if( psk != NULL && psk_len != NULL )
        {
            *psk = NULL;
            *psk_len = 0;
        }
        return( MBEDTLS_ERR_SSL_PRIVATE_KEY_REQUIRED );
    }

    return( 0 );
}

#if defined(MBEDTLS_USE_PSA_CRYPTO)
/**
 * Get the first defined opaque PSK by order of precedence:
 * 1. handshake PSK set by \c mbedtls_ssl_set_hs_psk_opaque() in the PSK
 *    callback
 * 2. static PSK configured by \c mbedtls_ssl_conf_psk_opaque()
 * Return an opaque PSK
 */
static inline psa_key_id_t mbedtls_ssl_get_opaque_psk(
    const mbedtls_ssl_context *ssl )
{
    if( ! mbedtls_svc_key_id_is_null( ssl->handshake->psk_opaque ) )
        return( ssl->handshake->psk_opaque );

    if( ! mbedtls_svc_key_id_is_null( ssl->conf->psk_opaque ) )
        return( ssl->conf->psk_opaque );

    return( MBEDTLS_SVC_KEY_ID_INIT );
}
#endif /* MBEDTLS_USE_PSA_CRYPTO */

#endif /* MBEDTLS_KEY_EXCHANGE_SOME_PSK_ENABLED */

#if defined(MBEDTLS_PK_C)
unsigned char mbedtls_ssl_sig_from_pk( mbedtls_pk_context *pk );
unsigned char mbedtls_ssl_sig_from_pk_alg( mbedtls_pk_type_t type );
mbedtls_pk_type_t mbedtls_ssl_pk_alg_from_sig( unsigned char sig );
#endif

mbedtls_md_type_t mbedtls_ssl_md_alg_from_hash( unsigned char hash );
unsigned char mbedtls_ssl_hash_from_md_alg( int md );
int mbedtls_ssl_set_calc_verify_md( mbedtls_ssl_context *ssl, int md );

#if defined(MBEDTLS_ECP_C)
int mbedtls_ssl_check_curve( const mbedtls_ssl_context *ssl, mbedtls_ecp_group_id grp_id );
#endif

#if defined(MBEDTLS_KEY_EXCHANGE_WITH_CERT_ENABLED)
int mbedtls_ssl_check_sig_hash( const mbedtls_ssl_context *ssl,
                                mbedtls_md_type_t md );
#endif

#if defined(MBEDTLS_SSL_DTLS_SRTP)
static inline mbedtls_ssl_srtp_profile mbedtls_ssl_check_srtp_profile_value
                                                    ( const uint16_t srtp_profile_value )
{
    switch( srtp_profile_value )
    {
        case MBEDTLS_TLS_SRTP_AES128_CM_HMAC_SHA1_80:
        case MBEDTLS_TLS_SRTP_AES128_CM_HMAC_SHA1_32:
        case MBEDTLS_TLS_SRTP_NULL_HMAC_SHA1_80:
        case MBEDTLS_TLS_SRTP_NULL_HMAC_SHA1_32:
            return srtp_profile_value;
        default: break;
    }
    return( MBEDTLS_TLS_SRTP_UNSET );
}
#endif

#if defined(MBEDTLS_X509_CRT_PARSE_C)
static inline mbedtls_pk_context *mbedtls_ssl_own_key( mbedtls_ssl_context *ssl )
{
    mbedtls_ssl_key_cert *key_cert;

    if( ssl->handshake != NULL && ssl->handshake->key_cert != NULL )
        key_cert = ssl->handshake->key_cert;
    else
        key_cert = ssl->conf->key_cert;

    return( key_cert == NULL ? NULL : key_cert->key );
}

static inline mbedtls_x509_crt *mbedtls_ssl_own_cert( mbedtls_ssl_context *ssl )
{
    mbedtls_ssl_key_cert *key_cert;

    if( ssl->handshake != NULL && ssl->handshake->key_cert != NULL )
        key_cert = ssl->handshake->key_cert;
    else
        key_cert = ssl->conf->key_cert;

    return( key_cert == NULL ? NULL : key_cert->cert );
}

/*
 * Check usage of a certificate wrt extensions:
 * keyUsage, extendedKeyUsage (later), and nSCertType (later).
 *
 * Warning: cert_endpoint is the endpoint of the cert (ie, of our peer when we
 * check a cert we received from them)!
 *
 * Return 0 if everything is OK, -1 if not.
 */

#if defined(MBEDTLS_SSL_PROTO_TLS1_3_EXPERIMENTAL)
int mbedtls_ssl_check_cert_usage(const mbedtls_x509_crt* cert,
    const mbedtls_key_exchange_type_t key_exchange,
    int cert_endpoint,
    uint32_t* flags);
#else
int mbedtls_ssl_check_cert_usage( const mbedtls_x509_crt *cert,
                          const mbedtls_ssl_ciphersuite_t *ciphersuite,
                          int cert_endpoint,
                          uint32_t *flags );
#endif /* MBEDTLS_SSL_PROTO_TLS1_3_EXPERIMENTAL */

#endif /* MBEDTLS_X509_CRT_PARSE_C */

void mbedtls_ssl_write_wire_version( int major, int minor, int transport,
                                     unsigned char ver[2] );
void mbedtls_ssl_write_version( int major, int minor, int transport,
                        unsigned char ver[2] );
void mbedtls_ssl_read_version( int *major, int *minor, int transport,
                       const unsigned char ver[2] );


#if defined(MBEDTLS_SSL_PROTO_TLS1_3_EXPERIMENTAL)
static inline size_t mbedtls_ssl_hdr_len(const mbedtls_ssl_context* ssl)
{
    ((void) ssl);
    return(5);
}
#endif /* MBEDTLS_SSL_PROTO_TLS1_3_EXPERIMENTAL */

static inline size_t mbedtls_ssl_in_hdr_len( const mbedtls_ssl_context *ssl )
{
#if !defined(MBEDTLS_SSL_PROTO_DTLS)
    ((void) ssl);
#endif

#if defined(MBEDTLS_SSL_PROTO_DTLS)
    if( ssl->conf->transport == MBEDTLS_SSL_TRANSPORT_DATAGRAM )
    {
        return( 13 );
    }
    else
#endif /* MBEDTLS_SSL_PROTO_DTLS */
    {
        return( 5 );
    }
}

static inline size_t mbedtls_ssl_out_hdr_len( const mbedtls_ssl_context *ssl )
{
#if !defined(MBEDTLS_SSL_USE_MPS)
    return( (size_t) ( ssl->out_iv - ssl->out_hdr ) );
#else
    ((void) ssl);
    return( 5 );
#endif /* MBEDTLS_SSL_USE_MPS */
}

static inline size_t mbedtls_ssl_hs_hdr_len( const mbedtls_ssl_context *ssl )
{
#if defined(MBEDTLS_SSL_PROTO_DTLS)
    if( ssl->conf->transport == MBEDTLS_SSL_TRANSPORT_DATAGRAM )
        return( 12 );
#else
    ((void) ssl);
#endif
    return( 4 );
}

#if defined(MBEDTLS_SSL_PROTO_DTLS)
void mbedtls_ssl_send_flight_completed( mbedtls_ssl_context *ssl );
void mbedtls_ssl_recv_flight_completed( mbedtls_ssl_context *ssl );
int mbedtls_ssl_resend( mbedtls_ssl_context *ssl );
int mbedtls_ssl_flight_transmit( mbedtls_ssl_context *ssl );
#endif

/* Visible for testing purposes only */
#if defined(MBEDTLS_SSL_DTLS_ANTI_REPLAY)
int mbedtls_ssl_dtls_replay_check( mbedtls_ssl_context const *ssl );
void mbedtls_ssl_dtls_replay_update( mbedtls_ssl_context *ssl );
#endif

static inline void mbedtls_ssl_handshake_set_state(mbedtls_ssl_context* ssl,
    int state)
{
    ssl->state = state;

    /* Note:
     * This only works as long as all state-local struct members
     * of mbedtls_ssl_hanshake_params::state_local can be initialized
     * through zeroization.
     * Exceptions must be manually checked for here.
     */
    if (state != MBEDTLS_SSL_HANDSHAKE_WRAPUP &&
        state != MBEDTLS_SSL_HANDSHAKE_OVER &&
        state != MBEDTLS_SSL_FLUSH_BUFFERS)
    {
        mbedtls_platform_zeroize(&ssl->handshake->state_local, sizeof(ssl->handshake->state_local));
    }
}

int mbedtls_ssl_session_copy( mbedtls_ssl_session *dst,
                              const mbedtls_ssl_session *src );

/* constant-time buffer comparison */
static inline int mbedtls_ssl_safer_memcmp( const void *a, const void *b, size_t n )
{
    size_t i;
    volatile const unsigned char *A = (volatile const unsigned char *) a;
    volatile const unsigned char *B = (volatile const unsigned char *) b;
    volatile unsigned char diff = 0;

    for( i = 0; i < n; i++ )
    {
        /* Read volatile data in order before computing diff.
         * This avoids IAR compiler warning:
         * 'the order of volatile accesses is undefined ..' */
        unsigned char x = A[i], y = B[i];
        diff |= x ^ y;
    }

    return( diff );
}

#if defined(MBEDTLS_SSL_PROTO_SSL3) || defined(MBEDTLS_SSL_PROTO_TLS1) || \
    defined(MBEDTLS_SSL_PROTO_TLS1_1)
int mbedtls_ssl_get_key_exchange_md_ssl_tls( mbedtls_ssl_context *ssl,
                                        unsigned char *output,
                                        unsigned char *data, size_t data_len );
#endif /* MBEDTLS_SSL_PROTO_SSL3 || MBEDTLS_SSL_PROTO_TLS1 || \
          MBEDTLS_SSL_PROTO_TLS1_1 */

#if defined(MBEDTLS_SSL_PROTO_TLS1) || defined(MBEDTLS_SSL_PROTO_TLS1_1) || \
    defined(MBEDTLS_SSL_PROTO_TLS1_2)
/* The hash buffer must have at least MBEDTLS_MD_MAX_SIZE bytes of length. */
int mbedtls_ssl_get_key_exchange_md_tls1_2( mbedtls_ssl_context *ssl,
                                            unsigned char *hash, size_t *hashlen,
                                            unsigned char *data, size_t data_len,
                                            mbedtls_md_type_t md_alg );
#endif /* MBEDTLS_SSL_PROTO_TLS1 || MBEDTLS_SSL_PROTO_TLS1_1 || \
          MBEDTLS_SSL_PROTO_TLS1_2 */

#ifdef __cplusplus
}
#endif

void mbedtls_ssl_transform_init( mbedtls_ssl_transform *transform );
int mbedtls_ssl_encrypt_buf( mbedtls_ssl_context *ssl,
                             mbedtls_ssl_transform *transform,
                             mbedtls_record *rec,
                             int (*f_rng)(void *, unsigned char *, size_t),
                             void *p_rng );
int mbedtls_ssl_decrypt_buf( mbedtls_ssl_context const *ssl,
                             mbedtls_ssl_transform *transform,
                             mbedtls_record *rec );

#if defined(MBEDTLS_SSL_USE_MPS)
int mbedtls_mps_transform_free_default( void *transform );
int mbedtls_mps_transform_encrypt_default(
    void *transform, mps_rec *rec,
    int (*f_rng)(void *, unsigned char *, size_t),
    void *p_rng );
int mbedtls_mps_transform_decrypt_default( void *transform,
                                           mps_rec *rec );
int mbedtls_mps_transform_get_expansion_default( void *transform,
                                                 size_t *pre_exp,
                                                 size_t *post_exp );
#endif /* MBEDTLS_SSL_USE_MPS */

/* Length of the "epoch" field in the record header */
static inline size_t mbedtls_ssl_ep_len( const mbedtls_ssl_context *ssl )
{
#if defined(MBEDTLS_SSL_PROTO_DTLS)
    if( ssl->conf->transport == MBEDTLS_SSL_TRANSPORT_DATAGRAM )
        return( 2 );
#else
    ((void) ssl);
#endif
    return( 0 );
}

#if defined(MBEDTLS_SSL_PROTO_DTLS)
int mbedtls_ssl_resend_hello_request( mbedtls_ssl_context *ssl );
#endif /* MBEDTLS_SSL_PROTO_DTLS */

void mbedtls_ssl_set_timer( mbedtls_ssl_context *ssl, uint32_t millisecs );

int mbedtls_ssl_check_timer( mbedtls_ssl_context *ssl );

void mbedtls_ssl_reset_in_out_pointers( mbedtls_ssl_context *ssl );
void mbedtls_ssl_update_out_pointers( mbedtls_ssl_context *ssl,
                              mbedtls_ssl_transform *transform );
void mbedtls_ssl_update_in_pointers( mbedtls_ssl_context *ssl );

int mbedtls_ssl_session_reset_int( mbedtls_ssl_context *ssl, int partial );

#if defined(MBEDTLS_SSL_DTLS_ANTI_REPLAY)
void mbedtls_ssl_dtls_replay_reset( mbedtls_ssl_context *ssl );
#endif

void mbedtls_ssl_handshake_wrapup_free_hs_transform( mbedtls_ssl_context *ssl );

#if defined(MBEDTLS_SSL_RENEGOTIATION)
int mbedtls_ssl_start_renegotiation( mbedtls_ssl_context *ssl );
#endif /* MBEDTLS_SSL_RENEGOTIATION */

#if defined(MBEDTLS_SSL_PROTO_DTLS)
size_t mbedtls_ssl_get_current_mtu( const mbedtls_ssl_context *ssl );
void mbedtls_ssl_buffering_free( mbedtls_ssl_context *ssl );
void mbedtls_ssl_flight_free( mbedtls_ssl_flight_item *flight );

int mbedtls_ssl_double_retransmit_timeout( mbedtls_ssl_context *ssl );
void mbedtls_ssl_reset_retransmit_timeout( mbedtls_ssl_context *ssl );
#endif /* MBEDTLS_SSL_PROTO_DTLS */

#if defined(MBEDTLS_SSL_PROTO_TLS1_3_EXPERIMENTAL)
#if defined(MBEDTLS_ECDH_C)
/**
 * \brief           This function generates an EC key pair and exports its
 *                  in the format used in a TLS 1.3 KeyShare extension.
 *
 * \see             ecp.h
 *
 * \param ctx       The ECDH context to use. This must be initialized
 *                  and bound to a group, for example via mbedtls_ecdh_setup().
 * \param olen      The address at which to store the number of Bytes written.
 * \param buf       The destination buffer. This must be a writable buffer of
 *                  length \p blen Bytes.
 * \param blen      The length of the destination buffer \p buf in Bytes.
 * \param f_rng     The RNG function to use. This must not be \c NULL.
 * \param p_rng     The RNG context to be passed to \p f_rng. This may be
 *                  \c NULL in case \p f_rng doesn't need a context argument.
 *
 * \return          \c 0 on success.
 * \return          #MBEDTLS_ERR_ECP_IN_PROGRESS if maximum number of
 *                  operations was reached: see \c mbedtls_ecp_set_max_ops().
 * \return          Another \c MBEDTLS_ERR_ECP_XXX error code on failure.
 */
int mbedtls_ecdh_make_tls_13_params( mbedtls_ecdh_context *ctx, size_t *olen,
                      unsigned char *buf, size_t blen,
                      int (*f_rng)(void *, unsigned char *, size_t),
                      void *p_rng );

/**
 * \brief           This function parses the ECDHE parameters in a
 *                  TLS 1.3 KeyShare extension.
 *
 * \see             ecp.h
 *
 * \param ctx       The ECDHE context to use. This must be initialized.
 * \param buf       On input, \c *buf must be the start of the input buffer.
 *                  On output, \c *buf is updated to point to the end of the
 *                  data that has been read. On success, this is the first byte
 *                  past the end of the ServerKeyExchange parameters.
 *                  On error, this is the point at which an error has been
 *                  detected, which is usually not useful except to debug
 *                  failures.
 * \param end       The end of the input buffer.
 *
 * \return          \c 0 on success.
 * \return          An \c MBEDTLS_ERR_ECP_XXX error code on failure.
 *
 */
int mbedtls_ecdh_read_tls_13_params( mbedtls_ecdh_context *ctx,
                              const unsigned char **buf,
                              const unsigned char *end );

/**
 * \brief           This function generates a public key and exports it
 *                  as a TLS 1.3 KeyShare payload.
 *
 * \see             ecp.h
 *
 * \param ctx       The ECDH context to use. This must be initialized
 *                  and bound to a group, the latter usually by
 *                  mbedtls_ecdh_read_params().
 * \param olen      The address at which to store the number of Bytes written.
 *                  This must not be \c NULL.
 * \param buf       The destination buffer. This must be a writable buffer
 *                  of length \p blen Bytes.
 * \param blen      The size of the destination buffer \p buf in Bytes.
 * \param f_rng     The RNG function to use. This must not be \c NULL.
 * \param p_rng     The RNG context to be passed to \p f_rng. This may be
 *                  \c NULL in case \p f_rng doesn't need a context argument.
 *
 * \return          \c 0 on success.
 * \return          #MBEDTLS_ERR_ECP_IN_PROGRESS if maximum number of
 *                  operations was reached: see \c mbedtls_ecp_set_max_ops().
 * \return          Another \c MBEDTLS_ERR_ECP_XXX error code on failure.
 */
int mbedtls_ecdh_make_tls_13_public( mbedtls_ecdh_context *ctx, size_t *olen,
                      unsigned char *buf, size_t blen,
                      int (*f_rng)(void *, unsigned char *, size_t),
                      void *p_rng );

/**
 * \brief       This function parses and processes the ECDHE payload of a
 *              TLS 1.3 KeyShare extension.
 *
 * \see         ecp.h
 *
 * \param ctx   The ECDH context to use. This must be initialized
 *              and bound to a group, for example via mbedtls_ecdh_setup().
 * \param buf   The pointer to the ClientKeyExchange payload. This must
 *              be a readable buffer of length \p blen Bytes.
 * \param blen  The length of the input buffer \p buf in Bytes.
 *
 * \return      \c 0 on success.
 * \return      An \c MBEDTLS_ERR_ECP_XXX error code on failure.
 */
int mbedtls_ecdh_read_tls_13_public( mbedtls_ecdh_context *ctx,
                              const unsigned char *buf, size_t blen );
#endif /* MBEDTLS_ECDH_C */

#if defined(MBEDTLS_ECP_C)
/**
 * \brief           This function imports a point from a TLS ECPoint record.
 *
 * \note            On function return, \p *buf is updated to point immediately
 *                  after the ECPoint record.
 *
 * \param grp       The ECP group to use.
 *                  This must be initialized and have group parameters
 *                  set, for example through mbedtls_ecp_group_load().
 * \param pt        The destination point.
 * \param buf       The address of the pointer to the start of the input buffer.
 * \param len       The length of the buffer.
 *
 * \return          \c 0 on success.
 * \return          An \c MBEDTLS_ERR_MPI_XXX error code on initialization
 *                  failure.
 * \return          #MBEDTLS_ERR_ECP_BAD_INPUT_DATA if input is invalid.
 */
int mbedtls_ecp_tls_13_read_point( const mbedtls_ecp_group *grp,
                                mbedtls_ecp_point *pt,
                                const unsigned char **buf, size_t len );

/**
 * \brief           This function exports a point as defined in TLS 1.3.
 *
 * \param grp       The ECP group to use.
 *                  This must be initialized and have group parameters
 *                  set, for example through mbedtls_ecp_group_load().
 * \param pt        The point to be exported. This must be initialized.
 * \param format    The point format to use. This must be either
 *                  #MBEDTLS_ECP_PF_COMPRESSED or #MBEDTLS_ECP_PF_UNCOMPRESSED.
 * \param olen      The address at which to store the length in Bytes
 *                  of the data written.
 * \param buf       The target buffer. This must be a writable buffer of
 *                  length \p blen Bytes.
 * \param blen      The length of the target buffer \p buf in Bytes.
 *
 * \return          \c 0 on success.
 * \return          #MBEDTLS_ERR_ECP_BAD_INPUT_DATA if the input is invalid.
 * \return          #MBEDTLS_ERR_ECP_BUFFER_TOO_SMALL if the target buffer
 *                  is too small to hold the exported point.
 * \return          Another negative error code on other kinds of failure.
 */
int mbedtls_ecp_tls_13_write_point( const mbedtls_ecp_group *grp,
                                 const mbedtls_ecp_point *pt,
                                 int format, size_t *olen,
                                 unsigned char *buf, size_t blen );


/**
 * \brief           This function extracts an elliptic curve group ID from a
 *                  TLS ECParameters record as defined in TLS 1.3.
 *
 * \note            The read pointer \p buf is updated to point right after
 *                  the ECParameters record on exit.
 *
 * \param grp       The address at which to store the group id.
 *                  This must not be \c NULL.
 * \param buf       The address of the pointer to the start of the input buffer.
 * \param len       The length of the input buffer \c *buf in Bytes.
 *
 * \return          \c 0 on success.
 * \return          #MBEDTLS_ERR_ECP_BAD_INPUT_DATA if input is invalid.
 * \return          #MBEDTLS_ERR_ECP_FEATURE_UNAVAILABLE if the group is not
 *                  recognized.
 * \return          Another negative error code on other kinds of failure.
 */
int mbedtls_ecp_tls_13_read_group_id( mbedtls_ecp_group_id *grp,
                                   const unsigned char **buf,
                                   size_t len );


/**
 * \brief           This function exports an elliptic curve as a TLS
 *                  ECParameters record as defined in TLS 1.3.
 *
 * \param grp       The ECP group to be exported.
 *                  This must be initialized and have group parameters
 *                  set, for example through mbedtls_ecp_group_load().
 * \param olen      The address at which to store the number of Bytes written.
 *                  This must not be \c NULL.
 * \param buf       The buffer to write to. This must be a writable buffer
 *                  of length \p blen Bytes.
 * \param blen      The length of the output buffer \p buf in Bytes.
 *
 * \return          \c 0 on success.
 * \return          #MBEDTLS_ERR_ECP_BUFFER_TOO_SMALL if the output
 *                  buffer is too small to hold the exported group.
 * \return          Another negative error code on other kinds of failure.
 */
int mbedtls_ecp_tls_13_write_group( const mbedtls_ecp_group *grp,
                                 size_t *olen,
                                 unsigned char *buf, size_t blen );
#endif /* MBEDTLS_ECP_C */
#endif /* MBEDTLS_SSL_PROTO_TLS1_3_EXPERIMENTAL */

#endif /* ssl_internal.h */<|MERGE_RESOLUTION|>--- conflicted
+++ resolved
@@ -517,22 +517,18 @@
 #if defined(MBEDTLS_DHM_C)
     mbedtls_dhm_context dhm_ctx;                /*!<  DHM key exchange        */
 #endif
-<<<<<<< HEAD
-#if defined(MBEDTLS_ECDH_C)
+/* Adding guard for MBEDTLS_ECDSA_C to ensure no compile errors due
+ * to guards also being in ssl_srv.c and ssl_cli.c. There is a gap
+ * in functionality that access to ecdh_ctx structure is needed for
+ * MBEDTLS_ECDSA_C which does not seem correct.
+ */
+#if defined(MBEDTLS_ECDH_C) || defined(MBEDTLS_ECDSA_C)
 #if defined(MBEDTLS_SSL_PROTO_TLS1_3_EXPERIMENTAL)
     // For TLS 1.3 we might need to store more than one key exchange payload
     mbedtls_ecdh_context ecdh_ctx[MBEDTLS_SSL_MAX_KEY_SHARES]; /*!<  ECDH key exchange       */
     int ecdh_ctx_selected; /*!< Selected ECDHE context */
     int ecdh_ctx_max; /* !< Maximum number of used structures */
 #else
-=======
-/* Adding guard for MBEDTLS_ECDSA_C to ensure no compile errors due
- * to guards also being in ssl_srv.c and ssl_cli.c. There is a gap
- * in functionality that access to ecdh_ctx structure is needed for
- * MBEDTLS_ECDSA_C which does not seem correct.
- */
-#if defined(MBEDTLS_ECDH_C) || defined(MBEDTLS_ECDSA_C)
->>>>>>> 1c54b541
     mbedtls_ecdh_context ecdh_ctx;              /*!<  ECDH key exchange       */
 #endif /* MBEDTLS_SSL_PROTO_TLS1_3_EXPERIMENTAL */
 
