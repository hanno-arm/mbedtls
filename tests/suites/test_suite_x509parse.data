--- conflicted
+++ resolved
@@ -2,39 +2,27 @@
 depends_on:MBEDTLS_PEM_PARSE_C:MBEDTLS_RSA_C:MBEDTLS_SHA1_C
 x509_cert_info:"data_files/server1.crt":"cert. version     \: 3\nserial number     \: 01\nissuer name       \: C=NL, O=PolarSSL, CN=PolarSSL Test CA\nsubject name      \: C=NL, O=PolarSSL, CN=PolarSSL Server 1\nissued  on        \: 2011-02-12 14\:44\:06\nexpires on        \: 2021-02-12 14\:44\:06\nsigned using      \: RSA with SHA1\nRSA key size      \: 2048 bits\nbasic constraints \: CA=false\n"
 
-<<<<<<< HEAD
-X509 Certificate information #1 (DER)
+X509 CRT information #1 (DER)
 depends_on:MBEDTLS_RSA_C:MBEDTLS_SHA1_C
 x509_cert_info:"data_files/server1.der":"cert. version     \: 3\nserial number     \: 01\nissuer name       \: C=NL, O=PolarSSL, CN=PolarSSL Test CA\nsubject name      \: C=NL, O=PolarSSL, CN=PolarSSL Server 1\nissued  on        \: 2011-02-12 14\:44\:06\nexpires on        \: 2021-02-12 14\:44\:06\nsigned using      \: RSA with SHA1\nRSA key size      \: 2048 bits\nbasic constraints \: CA=false\n"
 
-X509 Certificate information #2
-depends_on:MBEDTLS_PEM_PARSE_C:MBEDTLS_RSA_C:MBEDTLS_SHA1_C
-x509_cert_info:"data_files/server2.crt":"cert. version     \: 3\nserial number     \: 02\nissuer name       \: C=NL, O=PolarSSL, CN=PolarSSL Test CA\nsubject name      \: C=NL, O=PolarSSL, CN=localhost\nissued  on        \: 2011-02-12 14\:44\:06\nexpires on        \: 2021-02-12 14\:44\:06\nsigned using      \: RSA with SHA1\nRSA key size      \: 2048 bits\nbasic constraints \: CA=false\n"
-
-X509 Certificate information #2 (DER)
-depends_on:MBEDTLS_RSA_C:MBEDTLS_SHA1_C
-x509_cert_info:"data_files/server2.der":"cert. version     \: 3\nserial number     \: 02\nissuer name       \: C=NL, O=PolarSSL, CN=PolarSSL Test CA\nsubject name      \: C=NL, O=PolarSSL, CN=localhost\nissued  on        \: 2011-02-12 14\:44\:06\nexpires on        \: 2021-02-12 14\:44\:06\nsigned using      \: RSA with SHA1\nRSA key size      \: 2048 bits\nbasic constraints \: CA=false\n"
-
-X509 Certificate information #3
-depends_on:MBEDTLS_PEM_PARSE_C:MBEDTLS_RSA_C:MBEDTLS_SHA1_C
-x509_cert_info:"data_files/test-ca.crt":"cert. version     \: 3\nserial number     \: 03\nissuer name       \: C=NL, O=PolarSSL, CN=PolarSSL Test CA\nsubject name      \: C=NL, O=PolarSSL, CN=PolarSSL Test CA\nissued  on        \: 2011-02-12 14\:44\:00\nexpires on        \: 2021-02-12 14\:44\:00\nsigned using      \: RSA with SHA1\nRSA key size      \: 2048 bits\nbasic constraints \: CA=true\n"
-
-X509 Certificate information #3 (DER)
-depends_on:MBEDTLS_RSA_C:MBEDTLS_SHA1_C
-x509_cert_info:"data_files/test-ca.der":"cert. version     \: 3\nserial number     \: 03\nissuer name       \: C=NL, O=PolarSSL, CN=PolarSSL Test CA\nsubject name      \: C=NL, O=PolarSSL, CN=PolarSSL Test CA\nissued  on        \: 2011-02-12 14\:44\:00\nexpires on        \: 2021-02-12 14\:44\:00\nsigned using      \: RSA with SHA1\nRSA key size      \: 2048 bits\nbasic constraints \: CA=true\n"
-
-X509 Certificate information MD2 Digest
-=======
 X509 CRT information #2
 depends_on:MBEDTLS_PEM_PARSE_C:MBEDTLS_RSA_C:MBEDTLS_SHA1_C
 x509_cert_info:"data_files/server2.crt":"cert. version     \: 3\nserial number     \: 02\nissuer name       \: C=NL, O=PolarSSL, CN=PolarSSL Test CA\nsubject name      \: C=NL, O=PolarSSL, CN=localhost\nissued  on        \: 2011-02-12 14\:44\:06\nexpires on        \: 2021-02-12 14\:44\:06\nsigned using      \: RSA with SHA1\nRSA key size      \: 2048 bits\nbasic constraints \: CA=false\n"
 
+X509 CRT information #2 (DER)
+depends_on:MBEDTLS_RSA_C:MBEDTLS_SHA1_C
+x509_cert_info:"data_files/server2.der":"cert. version     \: 3\nserial number     \: 02\nissuer name       \: C=NL, O=PolarSSL, CN=PolarSSL Test CA\nsubject name      \: C=NL, O=PolarSSL, CN=localhost\nissued  on        \: 2011-02-12 14\:44\:06\nexpires on        \: 2021-02-12 14\:44\:06\nsigned using      \: RSA with SHA1\nRSA key size      \: 2048 bits\nbasic constraints \: CA=false\n"
+
 X509 CRT information #3
 depends_on:MBEDTLS_PEM_PARSE_C:MBEDTLS_RSA_C:MBEDTLS_SHA1_C
 x509_cert_info:"data_files/test-ca.crt":"cert. version     \: 3\nserial number     \: 03\nissuer name       \: C=NL, O=PolarSSL, CN=PolarSSL Test CA\nsubject name      \: C=NL, O=PolarSSL, CN=PolarSSL Test CA\nissued  on        \: 2011-02-12 14\:44\:00\nexpires on        \: 2021-02-12 14\:44\:00\nsigned using      \: RSA with SHA1\nRSA key size      \: 2048 bits\nbasic constraints \: CA=true\n"
 
+X509 CRT information #3 (DER)
+depends_on:MBEDTLS_RSA_C:MBEDTLS_SHA1_C
+x509_cert_info:"data_files/test-ca.der":"cert. version     \: 3\nserial number     \: 03\nissuer name       \: C=NL, O=PolarSSL, CN=PolarSSL Test CA\nsubject name      \: C=NL, O=PolarSSL, CN=PolarSSL Test CA\nissued  on        \: 2011-02-12 14\:44\:00\nexpires on        \: 2021-02-12 14\:44\:00\nsigned using      \: RSA with SHA1\nRSA key size      \: 2048 bits\nbasic constraints \: CA=true\n"
+
 X509 CRT information MD2 Digest
->>>>>>> 1792657b
 depends_on:MBEDTLS_PEM_PARSE_C:MBEDTLS_RSA_C:MBEDTLS_MD2_C
 x509_cert_info:"data_files/cert_md2.crt":"cert. version     \: 3\nserial number     \: 09\nissuer name       \: C=NL, O=PolarSSL, CN=PolarSSL Test CA\nsubject name      \: C=NL, O=PolarSSL, CN=PolarSSL Cert MD2\nissued  on        \: 2009-07-12 10\:56\:59\nexpires on        \: 2011-07-12 10\:56\:59\nsigned using      \: RSA with MD2\nRSA key size      \: 2048 bits\nbasic constraints \: CA=false\n"
 
