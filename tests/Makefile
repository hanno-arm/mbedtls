
# To compile on SunOS: add "-lsocket -lnsl" to LDFLAGS

CFLAGS	?= -O2
WARNING_CFLAGS ?= -Wall -Wextra
LDFLAGS ?=

CRYPTO_INCLUDES ?= -I../include
LOCAL_CFLAGS = $(WARNING_CFLAGS) $(CRYPTO_INCLUDES) -I../library -D_FILE_OFFSET_BITS=64
LOCAL_LDFLAGS = -L../library			\
		-lmbedcrypto$(SHARED_SUFFIX)

<<<<<<< HEAD
=======
LOCAL_LDFLAGS += -L../crypto/library
LOCAL_CFLAGS += -I../crypto/include
CRYPTO := ../crypto/library/

>>>>>>> ff645d98
# Enable definition of various functions used throughout the testsuite
# (gethostname, strdup, fileno...) even when compiling with -std=c99. Harmless
# on non-POSIX platforms.
LOCAL_CFLAGS += -D_POSIX_C_SOURCE=200809L

ifndef SHARED
DEP=../library/libmbedcrypto.a
else
DEP=../library/libmbedcrypto.$(DLEXT)
endif

ifdef DEBUG
LOCAL_CFLAGS += -g3
endif

# if we're running on Windows, build for Windows
ifdef WINDOWS
WINDOWS_BUILD=1
endif

ifdef WINDOWS_BUILD
DLEXT=dll
EXEXT=.exe
LOCAL_LDFLAGS += -lws2_32
ifdef SHARED
SHARED_SUFFIX=.$(DLEXT)
endif
PYTHON ?= python
else
DLEXT ?= so
EXEXT=
SHARED_SUFFIX=
# python2 for POSIX since FreeBSD has only python2 as default.
PYTHON ?= python2
endif

# A test application is built for each suites/test_suite_*.data file.
# Application name is same as .data file's base name and can be
# constructed by stripping path 'suites/' and extension .data.
APPS = $(basename $(subst suites/,,$(wildcard suites/test_suite_*.data)))

<<<<<<< HEAD
# When this project is used as a submodule, exclude the following list of
# tests, which will be run from the parent module instead.
ifdef USE_CRYPTO_SUBMODULE
APPS := $(filter-out \
               test_suite_version \
               ,$(APPS))
endif
=======
APPS := $(filter-out \
		test_suite_aes.% \
		test_suite_arc4 \
		test_suite_aria \
		test_suite_asn1write \
		test_suite_base64 \
		test_suite_blowfish \
		test_suite_camellia \
		test_suite_ccm \
		test_suite_chacha20 \
		test_suite_chachapoly \
		test_suite_cipher.% \
		test_suite_cmac \
		test_suite_ctr_drbg \
		test_suite_des \
		test_suite_dhm \
		test_suite_ecdh \
		test_suite_ecdsa \
		test_suite_ecjpake \
		test_suite_ecp \
		test_suite_entropy \
		test_suite_error \
		test_suite_gcm.% \
		test_suite_hkdf \
		test_suite_hmac_drbg.% \
		test_suite_md \
		test_suite_mdx \
		test_suite_memory_buffer_alloc \
		test_suite_mpi \
		test_suite_nist_kw \
		test_suite_oid \
		test_suite_pem \
		test_suite_pk \
		test_suite_pkcs1_v15 \
		test_suite_pkcs1_v21 \
		test_suite_pkcs5 \
		test_suite_pkparse \
		test_suite_pkwrite \
		test_suite_poly1305 \
		test_suite_rsa \
		test_suite_shax \
		test_suite_timing \
		test_suite_xtea \
		,$(APPS))
>>>>>>> ff645d98


# Construct executable name by adding OS specific suffix $(EXEXT).
BINARIES := $(addsuffix $(EXEXT),$(APPS))

.SILENT:

.PHONY: all check test clean

all: $(BINARIES)

$(DEP):
	$(MAKE) -C ../library

C_FILES := $(addsuffix .c,$(APPS))

# Wildcard target for test code generation:
# A .c file is generated for each .data file in the suites/ directory. Each .c
# file depends on a .data and .function file from suites/ directory. Following
# nameing convention is followed:
#
#     C file        |        Depends on
#-----------------------------------------------------------------------------
#  foo.c            | suites/foo.function suites/foo.data
#  foo.bar.c        | suites/foo.function suites/foo.bar.data
#
# Note above that .c and .data files have same base name.
# However, corresponding .function file's base name is the word before first
# dot in .c file's base name.
#
.SECONDEXPANSION:
%.c: suites/$$(firstword $$(subst ., ,$$*)).function suites/%.data scripts/generate_test_code.py suites/helpers.function suites/main_test.function suites/host_test.function
	echo "  Gen   $@"
	$(PYTHON) scripts/generate_test_code.py -f suites/$(firstword $(subst ., ,$*)).function \
		-d suites/$*.data \
		-t suites/main_test.function \
		-p suites/host_test.function \
		-s suites  \
		--helpers-file suites/helpers.function \
		-o .


$(BINARIES): %$(EXEXT): %.c $(DEP)
	echo "  CC    $<"
	$(CC) $(LOCAL_CFLAGS) $(CFLAGS) $<	$(LOCAL_LDFLAGS) $(LDFLAGS) -o $@


clean:
ifndef WINDOWS
	rm -rf $(BINARIES) *.c *.datax TESTS
else
	if exist *.c del /Q /F *.c
	if exist *.exe del /Q /F *.exe
	if exist *.datax del /Q /F *.datax
ifneq ($(wildcard TESTS/.*),)
	rmdir /Q /S TESTS
endif
endif

# Test suites caught by SKIP_TEST_SUITES are built but not executed.
check: $(BINARIES)
	perl scripts/run-test-suites.pl --skip=$(SKIP_TEST_SUITES)

test: check

# Create separate targets for generating embedded tests.
EMBEDDED_TESTS := $(addprefix embedded_,$(APPS))

# Generate test code for target.

.SECONDEXPANSION:
$(EMBEDDED_TESTS): embedded_%: suites/$$(firstword $$(subst ., ,$$*)).function suites/%.data scripts/generate_test_code.py suites/helpers.function suites/main_test.function suites/target_test.function
	echo "  Gen  ./TESTS/mbedtls/$*/$*.c"
	$(PYTHON) scripts/generate_test_code.py -f suites/$(firstword $(subst ., ,$*)).function \
		-d suites/$*.data \
		-t suites/main_test.function \
		-p suites/target_test.function \
		-s suites  \
		--helpers-file suites/helpers.function \
		-o ./TESTS/mbedtls/$*

generate-target-tests: $(EMBEDDED_TESTS)
<|MERGE_RESOLUTION|>--- conflicted
+++ resolved
@@ -10,13 +10,6 @@
 LOCAL_LDFLAGS = -L../library			\
 		-lmbedcrypto$(SHARED_SUFFIX)
 
-<<<<<<< HEAD
-=======
-LOCAL_LDFLAGS += -L../crypto/library
-LOCAL_CFLAGS += -I../crypto/include
-CRYPTO := ../crypto/library/
-
->>>>>>> ff645d98
 # Enable definition of various functions used throughout the testsuite
 # (gethostname, strdup, fileno...) even when compiling with -std=c99. Harmless
 # on non-POSIX platforms.
@@ -58,7 +51,6 @@
 # constructed by stripping path 'suites/' and extension .data.
 APPS = $(basename $(subst suites/,,$(wildcard suites/test_suite_*.data)))
 
-<<<<<<< HEAD
 # When this project is used as a submodule, exclude the following list of
 # tests, which will be run from the parent module instead.
 ifdef USE_CRYPTO_SUBMODULE
@@ -66,52 +58,6 @@
                test_suite_version \
                ,$(APPS))
 endif
-=======
-APPS := $(filter-out \
-		test_suite_aes.% \
-		test_suite_arc4 \
-		test_suite_aria \
-		test_suite_asn1write \
-		test_suite_base64 \
-		test_suite_blowfish \
-		test_suite_camellia \
-		test_suite_ccm \
-		test_suite_chacha20 \
-		test_suite_chachapoly \
-		test_suite_cipher.% \
-		test_suite_cmac \
-		test_suite_ctr_drbg \
-		test_suite_des \
-		test_suite_dhm \
-		test_suite_ecdh \
-		test_suite_ecdsa \
-		test_suite_ecjpake \
-		test_suite_ecp \
-		test_suite_entropy \
-		test_suite_error \
-		test_suite_gcm.% \
-		test_suite_hkdf \
-		test_suite_hmac_drbg.% \
-		test_suite_md \
-		test_suite_mdx \
-		test_suite_memory_buffer_alloc \
-		test_suite_mpi \
-		test_suite_nist_kw \
-		test_suite_oid \
-		test_suite_pem \
-		test_suite_pk \
-		test_suite_pkcs1_v15 \
-		test_suite_pkcs1_v21 \
-		test_suite_pkcs5 \
-		test_suite_pkparse \
-		test_suite_pkwrite \
-		test_suite_poly1305 \
-		test_suite_rsa \
-		test_suite_shax \
-		test_suite_timing \
-		test_suite_xtea \
-		,$(APPS))
->>>>>>> ff645d98
 
 
 # Construct executable name by adding OS specific suffix $(EXEXT).
