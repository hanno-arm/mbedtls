--- conflicted
+++ resolved
@@ -127,20 +127,18 @@
 endif
 
 ## Editor navigation files
-<<<<<<< HEAD
-C_SOURCE_FILES = $(wildcard include/*/*/*.h include/*/*.h library/*.[hc] library/*/*.[hc] programs/*/*.[hc] tests/suites/*.function)
-=======
 C_SOURCE_FILES = $(wildcard \
 	3rdparty/*/include/*/*.h 3rdparty/*/include/*/*/*.h 3rdparty/*/include/*/*/*/*.h \
 	3rdparty/*/*.c 3rdparty/*/*/*.c 3rdparty/*/*/*/*.c 3rdparty/*/*/*/*/*.c \
 	include/*/*.h \
+	include/*/*/*.h \
 	library/*.[hc] \
+	library/*/*.[hc] \
 	programs/*/*.[hc] \
 	tests/include/*/*.h tests/include/*/*/*.h \
 	tests/src/*.c tests/src/*/*.c \
 	tests/suites/*.function \
 )
->>>>>>> 1c54b541
 # Exuberant-ctags invocation. Other ctags implementations may require different options.
 CTAGS = ctags --langmap=c:+.h.function -o
 tags: $(C_SOURCE_FILES)
