option(USE_STATIC_MBEDTLS_LIBRARY "Build mbed TLS static library." ON)
option(USE_SHARED_MBEDTLS_LIBRARY "Build mbed TLS shared library." OFF)
option(LINK_WITH_PTHREAD "Explicitly link mbed TLS library to pthread." OFF)
option(LINK_WITH_TRUSTED_STORAGE "Explicitly link mbed TLS library to trusted_storage." OFF)

# Set the project root directory if it's not already defined, as may happen if
# the library folder is included directly by a parent project, without
# including the top level CMakeLists.txt.
if(NOT DEFINED MBEDTLS_DIR)
    set(MBEDTLS_DIR ${CMAKE_SOURCE_DIR})
endif()

set(src_crypto
    aes.c
    aesni.c
    arc4.c
    aria.c
    asn1parse.c
    asn1write.c
    base64.c
    bignum.c
    blowfish.c
    camellia.c
    ccm.c
    chacha20.c
    chachapoly.c
    cipher.c
    cipher_wrap.c
    cmac.c
    ctr_drbg.c
    des.c
    dhm.c
    ecdh.c
    ecdsa.c
    ecjpake.c
    ecp.c
    ecp_curves.c
    entropy.c
    entropy_poll.c
    error.c
    gcm.c
    havege.c
    hkdf.c
    hmac_drbg.c
    md.c
    md2.c
    md4.c
    md5.c
    memory_buffer_alloc.c
    nist_kw.c
    oid.c
    padlock.c
    pem.c
    pk.c
    pk_wrap.c
    pkcs12.c
    pkcs5.c
    pkparse.c
    pkwrite.c
    platform.c
    platform_util.c
    poly1305.c
    psa_crypto.c
    psa_crypto_driver_wrappers.c
    psa_crypto_se.c
    psa_crypto_slot_management.c
    psa_crypto_storage.c
    psa_its_file.c
    ripemd160.c
    rsa.c
    rsa_internal.c
    sha1.c
    sha256.c
    sha512.c
    threading.c
    timing.c
    version.c
    version_features.c
    xtea.c
)

list(APPEND src_crypto ${thirdparty_src})

set(src_x509
    certs.c
    pkcs11.c
    x509.c
    x509_create.c
    x509_crl.c
    x509_crt.c
    x509_csr.c
    x509write_crt.c
    x509write_csr.c
)

set(src_tls
    debug.c
    net_sockets.c
    ssl_cache.c
    ssl_ciphersuites.c
    ssl_cli.c
    ssl_cookie.c
    ssl_msg.c
    ssl_srv.c
    ssl_ticket.c
    ssl_tls.c
<<<<<<< HEAD
    ssl_tls13_client.c
    ssl_tls13_generic.c
    ssl_tls13_messaging.c
    ssl_tls13_server.c
=======
>>>>>>> 2a25904f
    ssl_tls13_keys.c
)

if(CMAKE_COMPILER_IS_GNUCC)
    set(CMAKE_C_FLAGS "${CMAKE_C_FLAGS} -Wmissing-declarations -Wmissing-prototypes")
endif(CMAKE_COMPILER_IS_GNUCC)

if(CMAKE_COMPILER_IS_CLANG)
    set(CMAKE_C_FLAGS "${CMAKE_C_FLAGS} -Wmissing-declarations -Wmissing-prototypes -Wdocumentation -Wno-documentation-deprecated-sync -Wunreachable-code")
endif(CMAKE_COMPILER_IS_CLANG)

if(WIN32)
    set(libs ${libs} ws2_32)
endif(WIN32)

if(${CMAKE_SYSTEM_NAME} MATCHES "Darwin")
    SET(CMAKE_C_ARCHIVE_CREATE   "<CMAKE_AR> Scr <TARGET> <LINK_FLAGS> <OBJECTS>")
    SET(CMAKE_CXX_ARCHIVE_CREATE "<CMAKE_AR> Scr <TARGET> <LINK_FLAGS> <OBJECTS>")
    SET(CMAKE_C_ARCHIVE_FINISH   "<CMAKE_RANLIB> -no_warning_for_no_symbols -c <TARGET>")
    SET(CMAKE_CXX_ARCHIVE_FINISH "<CMAKE_RANLIB> -no_warning_for_no_symbols -c <TARGET>")
endif()

if(HAIKU)
    set(libs ${libs} network)
endif(HAIKU)

if(USE_PKCS11_HELPER_LIBRARY)
    set(libs ${libs} pkcs11-helper)
endif(USE_PKCS11_HELPER_LIBRARY)

if(ENABLE_ZLIB_SUPPORT)
    set(libs ${libs} ${ZLIB_LIBRARIES})
endif(ENABLE_ZLIB_SUPPORT)

if(LINK_WITH_PTHREAD)
    set(libs ${libs} pthread)
endif()

if(LINK_WITH_TRUSTED_STORAGE)
    set(libs ${libs} trusted_storage)
endif()

if (NOT USE_STATIC_MBEDTLS_LIBRARY AND NOT USE_SHARED_MBEDTLS_LIBRARY)
    message(FATAL_ERROR "Need to choose static or shared mbedtls build!")
endif(NOT USE_STATIC_MBEDTLS_LIBRARY AND NOT USE_SHARED_MBEDTLS_LIBRARY)

set(target_libraries "mbedcrypto" "mbedx509" "mbedtls")

if(USE_STATIC_MBEDTLS_LIBRARY AND USE_SHARED_MBEDTLS_LIBRARY)
    set(mbedtls_static_target "mbedtls_static")
    set(mbedx509_static_target "mbedx509_static")
    set(mbedcrypto_static_target "mbedcrypto_static")
    list(APPEND target_libraries
        "mbedcrypto_static" "mbedx509_static" "mbedtls_static")
elseif(USE_STATIC_MBEDTLS_LIBRARY)
    set(mbedtls_static_target "mbedtls")
    set(mbedx509_static_target "mbedx509")
    set(mbedcrypto_static_target "mbedcrypto")
endif()

if(USE_STATIC_MBEDTLS_LIBRARY)
    add_library(${mbedcrypto_static_target} STATIC ${src_crypto})
    set_target_properties(${mbedcrypto_static_target} PROPERTIES OUTPUT_NAME mbedcrypto)
    target_link_libraries(${mbedcrypto_static_target} ${libs})

    add_library(${mbedx509_static_target} STATIC ${src_x509})
    set_target_properties(${mbedx509_static_target} PROPERTIES OUTPUT_NAME mbedx509)
    target_link_libraries(${mbedx509_static_target} ${libs} ${mbedcrypto_static_target})

    add_library(${mbedtls_static_target} STATIC ${src_tls})
    set_target_properties(${mbedtls_static_target} PROPERTIES OUTPUT_NAME mbedtls)
    target_link_libraries(${mbedtls_static_target} ${libs} ${mbedx509_static_target})
endif(USE_STATIC_MBEDTLS_LIBRARY)

if(USE_SHARED_MBEDTLS_LIBRARY)
    add_library(mbedcrypto SHARED ${src_crypto})
    set_target_properties(mbedcrypto PROPERTIES VERSION 2.24.0 SOVERSION 5)
    target_link_libraries(mbedcrypto ${libs})

    add_library(mbedx509 SHARED ${src_x509})
    set_target_properties(mbedx509 PROPERTIES VERSION 2.24.0 SOVERSION 1)
    target_link_libraries(mbedx509 ${libs} mbedcrypto)

    add_library(mbedtls SHARED ${src_tls})
    set_target_properties(mbedtls PROPERTIES VERSION 2.24.0 SOVERSION 13)
    target_link_libraries(mbedtls ${libs} mbedx509)
endif(USE_SHARED_MBEDTLS_LIBRARY)

foreach(target IN LISTS target_libraries)
    # Include public header files from /include and other directories
    # declared by /3rdparty/**/CMakeLists.txt. Include private header files
    # from /library and others declared by /3rdparty/**/CMakeLists.txt.
    # /library needs to be listed explicitly when building .c files outside
    # of /library (which currently means: under /3rdparty).
    target_include_directories(${target}
        PUBLIC ${MBEDTLS_DIR}/include/
        PUBLIC ${thirdparty_inc_public}
        PRIVATE ${MBEDTLS_DIR}/library/
        PRIVATE ${thirdparty_inc})
    target_compile_definitions(${target}
        PRIVATE ${thirdparty_def})
    install(TARGETS ${target}
            DESTINATION ${LIB_INSTALL_DIR}
            PERMISSIONS OWNER_READ OWNER_WRITE GROUP_READ WORLD_READ)
endforeach(target)

add_custom_target(lib DEPENDS mbedcrypto mbedx509 mbedtls)
if(USE_STATIC_MBEDTLS_LIBRARY AND USE_SHARED_MBEDTLS_LIBRARY)
    add_dependencies(lib mbedcrypto_static mbedx509_static mbedtls_static)
endif()<|MERGE_RESOLUTION|>--- conflicted
+++ resolved
@@ -104,14 +104,11 @@
     ssl_srv.c
     ssl_ticket.c
     ssl_tls.c
-<<<<<<< HEAD
     ssl_tls13_client.c
     ssl_tls13_generic.c
+    ssl_tls13_keys.c
     ssl_tls13_messaging.c
     ssl_tls13_server.c
-=======
->>>>>>> 2a25904f
-    ssl_tls13_keys.c
 )
 
 if(CMAKE_COMPILER_IS_GNUCC)
