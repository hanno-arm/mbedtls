/*
 *  TLS 1.3 key schedule
 *
 *  Copyright The Mbed TLS Contributors
 *  SPDX-License-Identifier: Apache-2.0
 *
 *  Licensed under the Apache License, Version 2.0 ( the "License" ); you may
 *  not use this file except in compliance with the License.
 *  You may obtain a copy of the License at
 *
 *  http://www.apache.org/licenses/LICENSE-2.0
 *
 *  Unless required by applicable law or agreed to in writing, software
 *  distributed under the License is distributed on an "AS IS" BASIS, WITHOUT
 *  WARRANTIES OR CONDITIONS OF ANY KIND, either express or implied.
 *  See the License for the specific language governing permissions and
 *  limitations under the License.
 */
#if !defined(MBEDTLS_SSL_TLS1_3_KEYS_H)
#define MBEDTLS_SSL_TLS1_3_KEYS_H

#include "mbedtls/ssl_internal.h"

/* The maximum size of the intermediate key material.
 * The IKM can be a
 * - 0-string of length corresponding to the size of the
 *   underlying hash function, and hence can be bounded
 *   in size by MBEDTLS_MD_MAX_SIZE.
 * - the PSK, which is bounded in size by MBEDTLS_PREMASTER_SIZE
 * - the (EC)DHE, which is bounded in size by MBEDTLS_PREMASTER_SIZE
 */
#define MBEDTLS_SSL_TLS1_3_MAX_IKM_SIZE \
    ( MBEDTLS_PREMASTER_SIZE > MBEDTLS_MD_MAX_SIZE ? \
      MBEDTLS_PREMASTER_SIZE : MBEDTLS_MD_MAX_SIZE )

/* This requires MBEDTLS_SSL_TLS1_3_LABEL( idx, name, string ) to be defined at
 * the point of use. See e.g. the definition of mbedtls_ssl_tls1_3_labels_union
 * below. */
#define MBEDTLS_SSL_TLS1_3_LABEL_LIST                               \
    MBEDTLS_SSL_TLS1_3_LABEL( finished    , "finished"     ) \
    MBEDTLS_SSL_TLS1_3_LABEL( resumption  , "resumption"   ) \
    MBEDTLS_SSL_TLS1_3_LABEL( traffic_upd , "traffic upd"  ) \
    MBEDTLS_SSL_TLS1_3_LABEL( exporter    , "exporter"     ) \
    MBEDTLS_SSL_TLS1_3_LABEL( key         , "key"          ) \
    MBEDTLS_SSL_TLS1_3_LABEL( iv          , "iv"           ) \
    MBEDTLS_SSL_TLS1_3_LABEL( c_hs_traffic, "c hs traffic" ) \
    MBEDTLS_SSL_TLS1_3_LABEL( c_ap_traffic, "c ap traffic" ) \
    MBEDTLS_SSL_TLS1_3_LABEL( c_e_traffic , "c e traffic"  ) \
    MBEDTLS_SSL_TLS1_3_LABEL( s_hs_traffic, "s hs traffic" ) \
    MBEDTLS_SSL_TLS1_3_LABEL( s_ap_traffic, "s ap traffic" ) \
    MBEDTLS_SSL_TLS1_3_LABEL( s_e_traffic , "s e traffic"  ) \
    MBEDTLS_SSL_TLS1_3_LABEL( e_exp_master, "e exp master" ) \
    MBEDTLS_SSL_TLS1_3_LABEL( res_master  , "res master"   ) \
    MBEDTLS_SSL_TLS1_3_LABEL( exp_master  , "exp master"   ) \
    MBEDTLS_SSL_TLS1_3_LABEL( ext_binder  , "ext binder"   ) \
    MBEDTLS_SSL_TLS1_3_LABEL( res_binder  , "res binder"   ) \
    MBEDTLS_SSL_TLS1_3_LABEL( derived     , "derived"      )

#define MBEDTLS_SSL_TLS1_3_LABEL( name, string )       \
    const unsigned char name    [ sizeof(string) - 1 ];

union mbedtls_ssl_tls1_3_labels_union
{
    MBEDTLS_SSL_TLS1_3_LABEL_LIST
};
struct mbedtls_ssl_tls1_3_labels_struct
{
    MBEDTLS_SSL_TLS1_3_LABEL_LIST
};
#undef MBEDTLS_SSL_TLS1_3_LABEL

extern const struct mbedtls_ssl_tls1_3_labels_struct mbedtls_ssl_tls1_3_labels;

#define MBEDTLS_SSL_TLS1_3_LBL_WITH_LEN( LABEL )  \
    mbedtls_ssl_tls1_3_labels.LABEL,              \
    sizeof(mbedtls_ssl_tls1_3_labels.LABEL)

#define MBEDTLS_SSL_TLS1_3_KEY_SCHEDULE_MAX_LABEL_LEN  \
    sizeof( union mbedtls_ssl_tls1_3_labels_union )

/* The maximum length of HKDF contexts used in the TLS 1.3 standard.
 * Since contexts are always hashes of message transcripts, this can
 * be approximated from above by the maximum hash size. */
#define MBEDTLS_SSL_TLS1_3_KEY_SCHEDULE_MAX_CONTEXT_LEN  \
    MBEDTLS_MD_MAX_SIZE

/* Maximum desired length for expanded key material generated
 * by HKDF-Expand-Label.
 *
 * Warning: If this ever needs to be increased, the implementation
 * ssl_tls1_3_hkdf_encode_label() in ssl_tls13_keys.c needs to be
 * adjusted since it currently assumes that HKDF key expansion
 * is never used with more than 255 Bytes of output. */
#define MBEDTLS_SSL_TLS1_3_KEY_SCHEDULE_MAX_EXPANSION_LEN 255

/* Macro to express the length of the verify structure length.
 *
 * The structure is computed per TLS 1.3 specification as:
 *   - 64 bytes of octet 32,
 *   - 33 bytes for the context string
 *        (which is either "TLS 1.3, client CertificateVerify"
 *         or "TLS 1.3, server CertificateVerify"),
 *   - 1 byte for the octet 0x0, which servers as a separator,
 *   - 32 or 48 bytes for the Transcript-Hash(Handshake Context, Certificate)
 *     (depending on the size of the transcript_hash)
 */
#define MBEDTLS_SSL_VERIFY_STRUCT_MAX_SIZE  ( 64 +                 \
                                              33 +                 \
                                               1 +                 \
                                              MBEDTLS_MD_MAX_SIZE  \
                                            )

/**
 * \brief           The \c HKDF-Expand-Label function from
 *                  the TLS 1.3 standard RFC 8446.
 *
 * <tt>
 *                  HKDF-Expand-Label( Secret, Label, Context, Length ) =
 *                       HKDF-Expand( Secret, HkdfLabel, Length )
 * </tt>
 *
 * \param hash_alg  The identifier for the hash algorithm to use.
 * \param secret    The \c Secret argument to \c HKDF-Expand-Label.
 *                  This must be a readable buffer of length \p slen Bytes.
 * \param slen      The length of \p secret in Bytes.
 * \param label     The \c Label argument to \c HKDF-Expand-Label.
 *                  This must be a readable buffer of length \p llen Bytes.
 * \param llen      The length of \p label in Bytes.
 * \param ctx       The \c Context argument to \c HKDF-Expand-Label.
 *                  This must be a readable buffer of length \p clen Bytes.
 * \param clen      The length of \p context in Bytes.
 * \param buf       The destination buffer to hold the expanded secret.
 *                  This must be a writable buffer of length \p blen Bytes.
 * \param blen      The desired size of the expanded secret in Bytes.
 *
 * \returns         \c 0 on success.
 * \return          A negative error code on failure.
 */

int mbedtls_ssl_tls1_3_hkdf_expand_label(
                     mbedtls_md_type_t hash_alg,
                     const unsigned char *secret, size_t slen,
                     const unsigned char *label, size_t llen,
                     const unsigned char *ctx, size_t clen,
                     unsigned char *buf, size_t blen );

/**
 * \brief           This function is part of the TLS 1.3 key schedule.
 *                  It extracts key and IV for the actual client/server traffic
 *                  from the client/server traffic secrets.
 *
 * From RFC 8446:
 *
 * <tt>
 *   [sender]_write_key = HKDF-Expand-Label(Secret, "key", "", key_length)
 *   [sender]_write_iv  = HKDF-Expand-Label(Secret, "iv", "", iv_length)*
 * </tt>
 *
 * \param hash_alg      The identifier for the hash algorithm to be used
 *                      for the HKDF-based expansion of the secret.
 * \param client_secret The client traffic secret.
 *                      This must be a readable buffer of size \p slen Bytes
 * \param server_secret The server traffic secret.
 *                      This must be a readable buffer of size \p slen Bytes
 * \param slen          Length of the secrets \p client_secret and
 *                      \p server_secret in Bytes.
 * \param key_len       The desired length of the key to be extracted in Bytes.
 * \param iv_len        The desired length of the IV to be extracted in Bytes.
 * \param keys          The address of the structure holding the generated
 *                      keys and IVs.
 *
 * \returns             \c 0 on success.
 * \returns             A negative error code on failure.
 */

int mbedtls_ssl_tls1_3_make_traffic_keys(
                     mbedtls_md_type_t hash_alg,
                     const unsigned char *client_secret,
                     const unsigned char *server_secret,
                     size_t slen, size_t key_len, size_t iv_len,
                     mbedtls_ssl_key_set *keys );


#define MBEDTLS_SSL_TLS1_3_CONTEXT_UNHASHED 0
#define MBEDTLS_SSL_TLS1_3_CONTEXT_HASHED   1

/**
 * \brief The \c Derive-Secret function from the TLS 1.3 standard RFC 8446.
 *
 * <tt>
 *   Derive-Secret( Secret, Label, Messages ) =
 *      HKDF-Expand-Label( Secret, Label,
 *                         Hash( Messages ),
 *                         Hash.Length ) )
 * </tt>
 *
 * \param hash_alg   The identifier for the hash function used for the
 *                   applications of HKDF.
 * \param secret     The \c Secret argument to the \c Derive-Secret function.
 *                   This must be a readable buffer of length \p slen Bytes.
 * \param slen       The length of \p secret in Bytes.
 * \param label      The \c Label argument to the \c Derive-Secret function.
 *                   This must be a readable buffer of length \p llen Bytes.
 * \param llen       The length of \p label in Bytes.
 * \param ctx        The hash of the \c Messages argument to the
 *                   \c Derive-Secret function, or the \c Messages argument
 *                   itself, depending on \p context_already_hashed.
 * \param clen       The length of \p hash.
 * \param ctx_hashed This indicates whether the \p ctx contains the hash of
 *                   the \c Messages argument in the application of the
 *                   \c Derive-Secret function
 *                   (value MBEDTLS_SSL_TLS1_3_CONTEXT_HASHED), or whether
 *                   it is the content of \c Messages itself, in which case
 *                   the function takes care of the hashing
 *                   (value MBEDTLS_SSL_TLS1_3_CONTEXT_UNHASHED).
 * \param dstbuf     The target buffer to write the output of
 *                   \c Derive-Secret to. This must be a writable buffer of
 *                   size \p buflen Bytes.
 * \param buflen     The length of \p dstbuf in Bytes.
 *
 * \returns        \c 0 on success.
 * \returns        A negative error code on failure.
 */
int mbedtls_ssl_tls1_3_derive_secret(
                   mbedtls_md_type_t hash_alg,
                   const unsigned char *secret, size_t slen,
                   const unsigned char *label, size_t llen,
                   const unsigned char *ctx, size_t clen,
                   int ctx_hashed,
                   unsigned char *dstbuf, size_t buflen );

/**
 * \brief Derive TLS 1.3 early data key material from early secret.
 *
 *        This is a small wrapper invoking mbedtls_ssl_tls1_3_derive_secret()
 *        with the appropriate labels.
 *
 * \param md_type      The hash algorithm associated with the PSK for which
 *                     early data key material is being derived.
 * \param early_secret The early secret from which the early data key material
 *                     should be derived. This must be a readable buffer whose
 *                     length is the digest size of the hash algorithm
 *                     represented by \p md_size.
 * \param transcript   The transcript of the handshake so far, calculated with
 *                     respect to \p md_type. This must be a readable buffer
 *                     whose length is the digest size of the hash algorithm
 *                     represented by \p md_size.
 * \param derived_early_secrets The address of the structure in which to store
 *                              the early data key material.
 *
 * \returns        \c 0 on success.
 * \returns        A negative error code on failure.
 */
int mbedtls_ssl_tls1_3_derive_early_secrets(
          mbedtls_md_type_t md_type,
          unsigned char const *early_secret,
          unsigned char const *transcript, size_t transcript_len,
          mbedtls_ssl_tls1_3_early_secrets *derived_early_secrets );

/**
 * \brief Derive TLS 1.3 handshake key material from handshake secret.
 *
 *        This is a small wrapper invoking mbedtls_ssl_tls1_3_derive_secret()
 *        with the appropriate labels.
 *
 * \param md_type           The hash algorithm used in the handshake for which
 *                          key material is being derived.
 * \param handshake_secret  The handshake secret from which the handshake key
 *                          material should be derived. This must be a readable
 *                          buffer whose length is the digest size of the hash
 *                          algorithm represented by \p md_size.
 * \param transcript        The transcript of the handshake so far, calculated
 *                          with respect to \p md_type. This must be a readable
 *                          buffer whose length is the digest size of the hash
 *                          algorithm represented by \p md_size.
 * \param derived_handshake_secrets The address of the structure in which to
 *                                  store the handshake key material.
 *
 * \returns        \c 0 on success.
 * \returns        A negative error code on failure.
 */
int mbedtls_ssl_tls1_3_derive_handshake_secrets(
          mbedtls_md_type_t md_type,
          unsigned char const *handshake_secret,
          unsigned char const *transcript, size_t transcript_len,
          mbedtls_ssl_tls1_3_handshake_secrets *derived_handshake_secrets );

/**
 * \brief Derive TLS 1.3 application key material from master secret.
 *
 *        This is a small wrapper invoking mbedtls_ssl_tls1_3_derive_secret()
 *        with the appropriate labels.
 *
 * \param md_type           The hash algorithm used in the application for which
 *                          key material is being derived.
 * \param master_secret     The master secret from which the application key
 *                          material should be derived. This must be a readable
 *                          buffer whose length is the digest size of the hash
 *                          algorithm represented by \p md_size.
 * \param transcript        The transcript of the application so far, calculated
 *                          with respect to \p md_type. This must be a readable
 *                          buffer whose length is the digest size of the hash
 *                          algorithm represented by \p md_size.
 * \param derived_application_secrets The address of the structure in which to
 *                                    store the application key material.
 *
 * \returns        \c 0 on success.
 * \returns        A negative error code on failure.
 */
int mbedtls_ssl_tls1_3_derive_application_secrets(
          mbedtls_md_type_t md_type,
          unsigned char const *master_secret,
          unsigned char const *transcript, size_t transcript_len,
          mbedtls_ssl_tls1_3_application_secrets *derived_application_secrets );

#if defined(MBEDTLS_SSL_NEW_SESSION_TICKET)
/**
 * \brief Derive TLS 1.3 resumption master secret.
 *
 *        This is a small wrapper invoking mbedtls_ssl_tls1_3_derive_secret()
 *        with the appropriate label.
 *
 * \param md_type           The hash algorithm used in the application for which
 *                          key material is being derived.
<<<<<<< HEAD
 * \param master_secret     The master secret from which the resumption master
=======
 * \param application_secret The application secret from which the resumption master
>>>>>>> dad9ef83
 *                          secret should be derived. This must be a readable
 *                          buffer whose length is the digest size of the hash
 *                          algorithm represented by \p md_size.
 * \param transcript        The transcript of the application so far, calculated
 *                          with respect to \p md_type. This must be a readable
 *                          buffer whose length is the digest size of the hash
 *                          algorithm represented by \p md_size.
 * \param derived_application_secrets The address of the structure in which to
 *                                    store the resumption master secret.
 *
 * \returns        \c 0 on success.
 * \returns        A negative error code on failure.
 */
int mbedtls_ssl_tls1_3_derive_resumption_master_secret(
          mbedtls_md_type_t md_type,
          unsigned char const *application_secret,
          unsigned char const *transcript, size_t transcript_len,
          mbedtls_ssl_tls1_3_application_secrets *derived_application_secrets );
#endif /* MBEDTLS_SSL_NEW_SESSION_TICKET */

/**
 * \brief Compute the next secret in the TLS 1.3 key schedule
 *
 * The TLS 1.3 key schedule proceeds as follows to compute
 * the three main secrets during the handshake: The early
 * secret for early data, the handshake secret for all
 * other encrypted handshake messages, and the master
 * secret for all application traffic.
 *
 * <tt>
 *                    0
 *                    |
 *                    v
 *     PSK ->  HKDF-Extract = Early Secret
 *                    |
 *                    v
 *     Derive-Secret( ., "derived", "" )
 *                    |
 *                    v
 *  (EC)DHE -> HKDF-Extract = Handshake Secret
 *                    |
 *                    v
 *     Derive-Secret( ., "derived", "" )
 *                    |
 *                    v
 *     0 -> HKDF-Extract = Master Secret
 * </tt>
 *
 * Each of the three secrets in turn is the basis for further
 * key derivations, such as the derivation of traffic keys and IVs;
 * see e.g. mbedtls_ssl_tls1_3_make_traffic_keys().
 *
 * This function implements one step in this evolution of secrets:
 *
 * <tt>
 *                old_secret
 *                    |
 *                    v
 *     Derive-Secret( ., "derived", "" )
 *                    |
 *                    v
 *     input -> HKDF-Extract = new_secret
 * </tt>
 *
 * \param hash_alg    The identifier for the hash function used for the
 *                    applications of HKDF.
 * \param secret_old  The address of the buffer holding the old secret
 *                    on function entry. If not \c NULL, this must be a
 *                    readable buffer whose size matches the output size
 *                    of the hash function represented by \p hash_alg.
 *                    If \c NULL, an all \c 0 array will be used instead.
 * \param input       The address of the buffer holding the additional
 *                    input for the key derivation (e.g., the PSK or the
 *                    ephemeral (EC)DH secret). If not \c NULL, this must be
 *                    a readable buffer whose size \p input_len Bytes.
 *                    If \c NULL, an all \c 0 array will be used instead.
 * \param input_len   The length of \p input in Bytes. This must not be
 *                    larger than MBEDTLS_SSL_TLS1_3_MAX_IKM_SIZE.
 * \param secret_new  The address of the buffer holding the new secret
 *                    on function exit. This must be a writable buffer
 *                    whose size matches the output size of the hash
 *                    function represented by \p hash_alg.
 *                    This may be the same as \p secret_old.
 *
 * \returns           \c 0 on success.
 * \returns           A negative error code on failure.
 */

int mbedtls_ssl_tls1_3_evolve_secret(
                   mbedtls_md_type_t hash_alg,
                   const unsigned char *secret_old,
                   const unsigned char *input, size_t input_len,
                   unsigned char *secret_new );

/*
 * TLS 1.3 key schedule evolutions
 *
 *   Early Data -> Handshake -> Application
 *
 * Small wrappers around mbedtls_ssl_tls1_3_evolve_secret().
 */

int mbedtls_ssl_tls1_3_key_schedule_stage_early_data(
    mbedtls_ssl_context *ssl );
int mbedtls_ssl_tls1_3_key_schedule_stage_handshake(
    mbedtls_ssl_context *ssl );
int mbedtls_ssl_tls1_3_key_schedule_stage_application(
    mbedtls_ssl_context *ssl );

/*
 * Convenience functions combining
 *
 *    mbedtls_ssl_tls1_3_key_schedule_stage_xxx()
 *
 * with
 *
 *    mbedtls_ssl_tls1_3_make_traffic_keys()
 *
 * Those functions assume that the key schedule has been moved
 * to the correct stage via
 *
 *    mbedtls_ssl_tls1_3_key_schedule_stage_xxx().
 */
int mbedtls_ssl_tls1_3_generate_early_data_keys(
    mbedtls_ssl_context *ssl, mbedtls_ssl_key_set *traffic_keys );
int mbedtls_ssl_tls1_3_generate_handshake_keys(
    mbedtls_ssl_context* ssl, mbedtls_ssl_key_set *traffic_keys );
int mbedtls_ssl_tls1_3_generate_application_keys(
    mbedtls_ssl_context* ssl, mbedtls_ssl_key_set *traffic_keys );

/*
 * TODO: Document
 */

int mbedtls_ssl_tls1_3_generate_resumption_master_secret(
    mbedtls_ssl_context* ssl );

int mbedtls_ssl_tls1_3_calc_finished( mbedtls_ssl_context* ssl,
                                      unsigned char* dst,
                                      size_t dst_len,
                                      size_t *actual_len,
                                      int from );

#if defined(MBEDTLS_KEY_EXCHANGE_SOME_PSK_ENABLED)
int mbedtls_ssl_tls1_3_create_psk_binder( mbedtls_ssl_context *ssl,
                               unsigned char const *psk, size_t psk_len,
                               const mbedtls_md_type_t md_type,
                               int is_external,
                               unsigned char const *transcript,
                               unsigned char *result );
#endif /* MBEDTLS_KEY_EXCHANGE_SOME_PSK_ENABLED */

#endif /* MBEDTLS_SSL_TLS1_3_KEYS_H */<|MERGE_RESOLUTION|>--- conflicted
+++ resolved
@@ -322,11 +322,7 @@
  *
  * \param md_type           The hash algorithm used in the application for which
  *                          key material is being derived.
-<<<<<<< HEAD
- * \param master_secret     The master secret from which the resumption master
-=======
  * \param application_secret The application secret from which the resumption master
->>>>>>> dad9ef83
  *                          secret should be derived. This must be a readable
  *                          buffer whose length is the digest size of the hash
  *                          algorithm represented by \p md_size.
