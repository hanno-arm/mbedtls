/*
 *  SSLv3/TLSv1 client-side functions
 *
 *  Copyright (C) 2006-2014, Brainspark B.V.
 *
 *  This file is part of PolarSSL (http://www.polarssl.org)
 *  Lead Maintainer: Paul Bakker <polarssl_maintainer at polarssl.org>
 *
 *  All rights reserved.
 *
 *  This program is free software; you can redistribute it and/or modify
 *  it under the terms of the GNU General Public License as published by
 *  the Free Software Foundation; either version 2 of the License, or
 *  (at your option) any later version.
 *
 *  This program is distributed in the hope that it will be useful,
 *  but WITHOUT ANY WARRANTY; without even the implied warranty of
 *  MERCHANTABILITY or FITNESS FOR A PARTICULAR PURPOSE.  See the
 *  GNU General Public License for more details.
 *
 *  You should have received a copy of the GNU General Public License along
 *  with this program; if not, write to the Free Software Foundation, Inc.,
 *  51 Franklin Street, Fifth Floor, Boston, MA 02110-1301 USA.
 */

#if !defined(POLARSSL_CONFIG_FILE)
#include "polarssl/config.h"
#else
#include POLARSSL_CONFIG_FILE
#endif

#if defined(POLARSSL_SSL_CLI_C)

#include "polarssl/debug.h"
#include "polarssl/ssl.h"

#if defined(POLARSSL_PLATFORM_C)
#include "polarssl/platform.h"
#else
#define polarssl_malloc     malloc
#define polarssl_free       free
#endif

#include <stdlib.h>
#include <stdio.h>

#if defined(_MSC_VER) && !defined(EFIX64) && !defined(EFI32)
#include <basetsd.h>
typedef UINT32 uint32_t;
#else
#include <inttypes.h>
#endif

#if defined(POLARSSL_HAVE_TIME)
#include <time.h>
#endif

#if defined(POLARSSL_SSL_SESSION_TICKETS)
/* Implementation that should never be optimized out by the compiler */
static void polarssl_zeroize( void *v, size_t n ) {
    volatile unsigned char *p = v; while( n-- ) *p++ = 0;
}
#endif

#if defined(POLARSSL_SSL_SERVER_NAME_INDICATION)
static void ssl_write_hostname_ext( ssl_context *ssl,
                                    unsigned char *buf,
                                    size_t *olen )
{
    unsigned char *p = buf;

    *olen = 0;

    if( ssl->hostname == NULL )
        return;

    SSL_DEBUG_MSG( 3, ( "client hello, adding server name extension: %s",
                   ssl->hostname ) );

    /*
     * struct {
     *     NameType name_type;
     *     select (name_type) {
     *         case host_name: HostName;
     *     } name;
     * } ServerName;
     *
     * enum {
     *     host_name(0), (255)
     * } NameType;
     *
     * opaque HostName<1..2^16-1>;
     *
     * struct {
     *     ServerName server_name_list<1..2^16-1>
     * } ServerNameList;
     */
    *p++ = (unsigned char)( ( TLS_EXT_SERVERNAME >> 8 ) & 0xFF );
    *p++ = (unsigned char)( ( TLS_EXT_SERVERNAME      ) & 0xFF );

    *p++ = (unsigned char)( ( (ssl->hostname_len + 5) >> 8 ) & 0xFF );
    *p++ = (unsigned char)( ( (ssl->hostname_len + 5)      ) & 0xFF );

    *p++ = (unsigned char)( ( (ssl->hostname_len + 3) >> 8 ) & 0xFF );
    *p++ = (unsigned char)( ( (ssl->hostname_len + 3)      ) & 0xFF );

    *p++ = (unsigned char)( ( TLS_EXT_SERVERNAME_HOSTNAME ) & 0xFF );
    *p++ = (unsigned char)( ( ssl->hostname_len >> 8 ) & 0xFF );
    *p++ = (unsigned char)( ( ssl->hostname_len      ) & 0xFF );

    memcpy( p, ssl->hostname, ssl->hostname_len );

    *olen = ssl->hostname_len + 9;
}
#endif /* POLARSSL_SSL_SERVER_NAME_INDICATION */

#if defined(POLARSSL_SSL_RENEGOTIATION)
static void ssl_write_renegotiation_ext( ssl_context *ssl,
                                         unsigned char *buf,
                                         size_t *olen )
{
    unsigned char *p = buf;

    *olen = 0;

    if( ssl->renegotiation != SSL_RENEGOTIATION )
        return;

    SSL_DEBUG_MSG( 3, ( "client hello, adding renegotiation extension" ) );

    /*
     * Secure renegotiation
     */
    *p++ = (unsigned char)( ( TLS_EXT_RENEGOTIATION_INFO >> 8 ) & 0xFF );
    *p++ = (unsigned char)( ( TLS_EXT_RENEGOTIATION_INFO      ) & 0xFF );

    *p++ = 0x00;
    *p++ = ( ssl->verify_data_len + 1 ) & 0xFF;
    *p++ = ssl->verify_data_len & 0xFF;

    memcpy( p, ssl->own_verify_data, ssl->verify_data_len );

    *olen = 5 + ssl->verify_data_len;
}
#endif /* POLARSSL_SSL_RENEGOTIATION */

/*
 * Only if we handle at least one key exchange that needs signatures.
 */
#if defined(POLARSSL_SSL_PROTO_TLS1_2) && \
    defined(POLARSSL_KEY_EXCHANGE__WITH_CERT__ENABLED)
static void ssl_write_signature_algorithms_ext( ssl_context *ssl,
                                                unsigned char *buf,
                                                size_t *olen )
{
    unsigned char *p = buf;
    size_t sig_alg_len = 0;
#if defined(POLARSSL_RSA_C) || defined(POLARSSL_ECDSA_C)
    unsigned char *sig_alg_list = buf + 6;
#endif

    *olen = 0;

    if( ssl->max_minor_ver != SSL_MINOR_VERSION_3 )
        return;

    SSL_DEBUG_MSG( 3, ( "client hello, adding signature_algorithms extension" ) );

    /*
     * Prepare signature_algorithms extension (TLS 1.2)
     */
#if defined(POLARSSL_RSA_C)
#if defined(POLARSSL_SHA512_C)
    sig_alg_list[sig_alg_len++] = SSL_HASH_SHA512;
    sig_alg_list[sig_alg_len++] = SSL_SIG_RSA;
    sig_alg_list[sig_alg_len++] = SSL_HASH_SHA384;
    sig_alg_list[sig_alg_len++] = SSL_SIG_RSA;
#endif
#if defined(POLARSSL_SHA256_C)
    sig_alg_list[sig_alg_len++] = SSL_HASH_SHA256;
    sig_alg_list[sig_alg_len++] = SSL_SIG_RSA;
    sig_alg_list[sig_alg_len++] = SSL_HASH_SHA224;
    sig_alg_list[sig_alg_len++] = SSL_SIG_RSA;
#endif
#if defined(POLARSSL_SHA1_C)
    sig_alg_list[sig_alg_len++] = SSL_HASH_SHA1;
    sig_alg_list[sig_alg_len++] = SSL_SIG_RSA;
#endif
#if defined(POLARSSL_MD5_C)
    sig_alg_list[sig_alg_len++] = SSL_HASH_MD5;
    sig_alg_list[sig_alg_len++] = SSL_SIG_RSA;
#endif
#endif /* POLARSSL_RSA_C */
#if defined(POLARSSL_ECDSA_C)
#if defined(POLARSSL_SHA512_C)
    sig_alg_list[sig_alg_len++] = SSL_HASH_SHA512;
    sig_alg_list[sig_alg_len++] = SSL_SIG_ECDSA;
    sig_alg_list[sig_alg_len++] = SSL_HASH_SHA384;
    sig_alg_list[sig_alg_len++] = SSL_SIG_ECDSA;
#endif
#if defined(POLARSSL_SHA256_C)
    sig_alg_list[sig_alg_len++] = SSL_HASH_SHA256;
    sig_alg_list[sig_alg_len++] = SSL_SIG_ECDSA;
    sig_alg_list[sig_alg_len++] = SSL_HASH_SHA224;
    sig_alg_list[sig_alg_len++] = SSL_SIG_ECDSA;
#endif
#if defined(POLARSSL_SHA1_C)
    sig_alg_list[sig_alg_len++] = SSL_HASH_SHA1;
    sig_alg_list[sig_alg_len++] = SSL_SIG_ECDSA;
#endif
#if defined(POLARSSL_MD5_C)
    sig_alg_list[sig_alg_len++] = SSL_HASH_MD5;
    sig_alg_list[sig_alg_len++] = SSL_SIG_ECDSA;
#endif
#endif /* POLARSSL_ECDSA_C */

    /*
     * enum {
     *     none(0), md5(1), sha1(2), sha224(3), sha256(4), sha384(5),
     *     sha512(6), (255)
     * } HashAlgorithm;
     *
     * enum { anonymous(0), rsa(1), dsa(2), ecdsa(3), (255) }
     *   SignatureAlgorithm;
     *
     * struct {
     *     HashAlgorithm hash;
     *     SignatureAlgorithm signature;
     * } SignatureAndHashAlgorithm;
     *
     * SignatureAndHashAlgorithm
     *   supported_signature_algorithms<2..2^16-2>;
     */
    *p++ = (unsigned char)( ( TLS_EXT_SIG_ALG >> 8 ) & 0xFF );
    *p++ = (unsigned char)( ( TLS_EXT_SIG_ALG      ) & 0xFF );

    *p++ = (unsigned char)( ( ( sig_alg_len + 2 ) >> 8 ) & 0xFF );
    *p++ = (unsigned char)( ( ( sig_alg_len + 2 )      ) & 0xFF );

    *p++ = (unsigned char)( ( sig_alg_len >> 8 ) & 0xFF );
    *p++ = (unsigned char)( ( sig_alg_len      ) & 0xFF );

    *olen = 6 + sig_alg_len;
}
#endif /* POLARSSL_SSL_PROTO_TLS1_2 &&
          POLARSSL_KEY_EXCHANGE__WITH_CERT__ENABLED */

#if defined(POLARSSL_ECDH_C) || defined(POLARSSL_ECDSA_C)
static void ssl_write_supported_elliptic_curves_ext( ssl_context *ssl,
                                                     unsigned char *buf,
                                                     size_t *olen )
{
    unsigned char *p = buf;
    unsigned char *elliptic_curve_list = p + 6;
    size_t elliptic_curve_len = 0;
    const ecp_curve_info *info;
#if defined(POLARSSL_SSL_SET_CURVES)
    const ecp_group_id *grp_id;
#else
    ((void) ssl);
#endif

    *olen = 0;

    SSL_DEBUG_MSG( 3, ( "client hello, adding supported_elliptic_curves extension" ) );

#if defined(POLARSSL_SSL_SET_CURVES)
    for( grp_id = ssl->curve_list; *grp_id != POLARSSL_ECP_DP_NONE; grp_id++ )
    {
        info = ecp_curve_info_from_grp_id( *grp_id );
#else
    for( info = ecp_curve_list(); info->grp_id != POLARSSL_ECP_DP_NONE; info++ )
    {
#endif

        elliptic_curve_list[elliptic_curve_len++] = info->tls_id >> 8;
        elliptic_curve_list[elliptic_curve_len++] = info->tls_id & 0xFF;
    }

    if( elliptic_curve_len == 0 )
        return;

    *p++ = (unsigned char)( ( TLS_EXT_SUPPORTED_ELLIPTIC_CURVES >> 8 ) & 0xFF );
    *p++ = (unsigned char)( ( TLS_EXT_SUPPORTED_ELLIPTIC_CURVES      ) & 0xFF );

    *p++ = (unsigned char)( ( ( elliptic_curve_len + 2 ) >> 8 ) & 0xFF );
    *p++ = (unsigned char)( ( ( elliptic_curve_len + 2 )      ) & 0xFF );

    *p++ = (unsigned char)( ( ( elliptic_curve_len     ) >> 8 ) & 0xFF );
    *p++ = (unsigned char)( ( ( elliptic_curve_len     )      ) & 0xFF );

    *olen = 6 + elliptic_curve_len;
}

static void ssl_write_supported_point_formats_ext( ssl_context *ssl,
                                                   unsigned char *buf,
                                                   size_t *olen )
{
    unsigned char *p = buf;
    ((void) ssl);

    *olen = 0;

    SSL_DEBUG_MSG( 3, ( "client hello, adding supported_point_formats extension" ) );

    *p++ = (unsigned char)( ( TLS_EXT_SUPPORTED_POINT_FORMATS >> 8 ) & 0xFF );
    *p++ = (unsigned char)( ( TLS_EXT_SUPPORTED_POINT_FORMATS      ) & 0xFF );

    *p++ = 0x00;
    *p++ = 2;

    *p++ = 1;
    *p++ = POLARSSL_ECP_PF_UNCOMPRESSED;

    *olen = 6;
}
#endif /* POLARSSL_ECDH_C || POLARSSL_ECDSA_C */

#if defined(POLARSSL_SSL_MAX_FRAGMENT_LENGTH)
static void ssl_write_max_fragment_length_ext( ssl_context *ssl,
                                               unsigned char *buf,
                                               size_t *olen )
{
    unsigned char *p = buf;

    if( ssl->mfl_code == SSL_MAX_FRAG_LEN_NONE ) {
        *olen = 0;
        return;
    }

    SSL_DEBUG_MSG( 3, ( "client hello, adding max_fragment_length extension" ) );

    *p++ = (unsigned char)( ( TLS_EXT_MAX_FRAGMENT_LENGTH >> 8 ) & 0xFF );
    *p++ = (unsigned char)( ( TLS_EXT_MAX_FRAGMENT_LENGTH      ) & 0xFF );

    *p++ = 0x00;
    *p++ = 1;

    *p++ = ssl->mfl_code;

    *olen = 5;
}
#endif /* POLARSSL_SSL_MAX_FRAGMENT_LENGTH */

#if defined(POLARSSL_SSL_TRUNCATED_HMAC)
static void ssl_write_truncated_hmac_ext( ssl_context *ssl,
                                          unsigned char *buf, size_t *olen )
{
    unsigned char *p = buf;

    if( ssl->trunc_hmac == SSL_TRUNC_HMAC_DISABLED )
    {
        *olen = 0;
        return;
    }

    SSL_DEBUG_MSG( 3, ( "client hello, adding truncated_hmac extension" ) );

    *p++ = (unsigned char)( ( TLS_EXT_TRUNCATED_HMAC >> 8 ) & 0xFF );
    *p++ = (unsigned char)( ( TLS_EXT_TRUNCATED_HMAC      ) & 0xFF );

    *p++ = 0x00;
    *p++ = 0x00;

    *olen = 4;
}
#endif /* POLARSSL_SSL_TRUNCATED_HMAC */

#if defined(POLARSSL_SSL_ENCRYPT_THEN_MAC)
static void ssl_write_encrypt_then_mac_ext( ssl_context *ssl,
                                       unsigned char *buf, size_t *olen )
{
    unsigned char *p = buf;

    if( ssl->encrypt_then_mac == SSL_ETM_DISABLED ||
        ssl->max_minor_ver == SSL_MINOR_VERSION_0 )
    {
        *olen = 0;
        return;
    }

    SSL_DEBUG_MSG( 3, ( "client hello, adding encrypt_then_mac "
                        "extension" ) );

    *p++ = (unsigned char)( ( TLS_EXT_ENCRYPT_THEN_MAC >> 8 ) & 0xFF );
    *p++ = (unsigned char)( ( TLS_EXT_ENCRYPT_THEN_MAC      ) & 0xFF );

    *p++ = 0x00;
    *p++ = 0x00;

    *olen = 4;
}
#endif /* POLARSSL_SSL_ENCRYPT_THEN_MAC */

#if defined(POLARSSL_SSL_EXTENDED_MASTER_SECRET)
static void ssl_write_extended_ms_ext( ssl_context *ssl,
                                       unsigned char *buf, size_t *olen )
{
    unsigned char *p = buf;

    if( ssl->extended_ms == SSL_EXTENDED_MS_DISABLED ||
        ssl->max_minor_ver == SSL_MINOR_VERSION_0 )
    {
        *olen = 0;
        return;
    }

    SSL_DEBUG_MSG( 3, ( "client hello, adding extended_master_secret "
                        "extension" ) );

    *p++ = (unsigned char)( ( TLS_EXT_EXTENDED_MASTER_SECRET >> 8 ) & 0xFF );
    *p++ = (unsigned char)( ( TLS_EXT_EXTENDED_MASTER_SECRET      ) & 0xFF );

    *p++ = 0x00;
    *p++ = 0x00;

    *olen = 4;
}
#endif /* POLARSSL_SSL_EXTENDED_MASTER_SECRET */

#if defined(POLARSSL_SSL_SESSION_TICKETS)
static void ssl_write_session_ticket_ext( ssl_context *ssl,
                                          unsigned char *buf, size_t *olen )
{
    unsigned char *p = buf;
    size_t tlen = ssl->session_negotiate->ticket_len;

    if( ssl->session_tickets == SSL_SESSION_TICKETS_DISABLED )
    {
        *olen = 0;
        return;
    }

    SSL_DEBUG_MSG( 3, ( "client hello, adding session ticket extension" ) );

    *p++ = (unsigned char)( ( TLS_EXT_SESSION_TICKET >> 8 ) & 0xFF );
    *p++ = (unsigned char)( ( TLS_EXT_SESSION_TICKET      ) & 0xFF );

    *p++ = (unsigned char)( ( tlen >> 8 ) & 0xFF );
    *p++ = (unsigned char)( ( tlen      ) & 0xFF );

    *olen = 4;

    if( ssl->session_negotiate->ticket == NULL ||
        ssl->session_negotiate->ticket_len == 0 )
    {
        return;
    }

    SSL_DEBUG_MSG( 3, ( "sending session ticket of length %d", tlen ) );

    memcpy( p, ssl->session_negotiate->ticket, tlen );

    *olen += tlen;
}
#endif /* POLARSSL_SSL_SESSION_TICKETS */

#if defined(POLARSSL_SSL_ALPN)
static void ssl_write_alpn_ext( ssl_context *ssl,
                                unsigned char *buf, size_t *olen )
{
    unsigned char *p = buf;
    const char **cur;

    if( ssl->alpn_list == NULL )
    {
        *olen = 0;
        return;
    }

    SSL_DEBUG_MSG( 3, ( "client hello, adding alpn extension" ) );

    *p++ = (unsigned char)( ( TLS_EXT_ALPN >> 8 ) & 0xFF );
    *p++ = (unsigned char)( ( TLS_EXT_ALPN      ) & 0xFF );

    /*
     * opaque ProtocolName<1..2^8-1>;
     *
     * struct {
     *     ProtocolName protocol_name_list<2..2^16-1>
     * } ProtocolNameList;
     */

    /* Skip writing extension and list length for now */
    p += 4;

    for( cur = ssl->alpn_list; *cur != NULL; cur++ )
    {
        *p = (unsigned char)( strlen( *cur ) & 0xFF );
        memcpy( p + 1, *cur, *p );
        p += 1 + *p;
    }

    *olen = p - buf;

    /* List length = olen - 2 (ext_type) - 2 (ext_len) - 2 (list_len) */
    buf[4] = (unsigned char)( ( ( *olen - 6 ) >> 8 ) & 0xFF );
    buf[5] = (unsigned char)( ( ( *olen - 6 )      ) & 0xFF );

    /* Extension length = olen - 2 (ext_type) - 2 (ext_len) */
    buf[2] = (unsigned char)( ( ( *olen - 4 ) >> 8 ) & 0xFF );
    buf[3] = (unsigned char)( ( ( *olen - 4 )      ) & 0xFF );
}
#endif /* POLARSSL_SSL_ALPN */

/*
 * Generate random bytes for ClientHello
 */
static int ssl_generate_random( ssl_context *ssl )
{
    int ret;
    unsigned char *p = ssl->handshake->randbytes;
#if defined(POLARSSL_HAVE_TIME)
    time_t t;
#endif

    /*
     * When responding to a verify request, MUST reuse random (RFC 6347 4.2.1)
     */
#if defined(POLARSSL_SSL_PROTO_DTLS)
    if( ssl->transport == SSL_TRANSPORT_DATAGRAM &&
        ssl->handshake->verify_cookie != NULL )
    {
        return( 0 );
    }
#endif

#if defined(POLARSSL_HAVE_TIME)
    t = time( NULL );
    *p++ = (unsigned char)( t >> 24 );
    *p++ = (unsigned char)( t >> 16 );
    *p++ = (unsigned char)( t >>  8 );
    *p++ = (unsigned char)( t       );

    SSL_DEBUG_MSG( 3, ( "client hello, current time: %lu", t ) );
#else
    if( ( ret = ssl->f_rng( ssl->p_rng, p, 4 ) ) != 0 )
        return( ret );

    p += 4;
#endif /* POLARSSL_HAVE_TIME */

    if( ( ret = ssl->f_rng( ssl->p_rng, p, 28 ) ) != 0 )
        return( ret );

    return( 0 );
}

static int ssl_write_client_hello( ssl_context *ssl )
{
    int ret;
    size_t i, n, olen, ext_len = 0;
    unsigned char *buf;
    unsigned char *p, *q;
    unsigned char offer_compress;
    const int *ciphersuites;
    const ssl_ciphersuite_t *ciphersuite_info;

    SSL_DEBUG_MSG( 2, ( "=> write client hello" ) );

    if( ssl->f_rng == NULL )
    {
        SSL_DEBUG_MSG( 1, ( "no RNG provided") );
        return( POLARSSL_ERR_SSL_NO_RNG );
    }

#if defined(POLARSSL_SSL_RENEGOTIATION)
    if( ssl->renegotiation == SSL_INITIAL_HANDSHAKE )
#endif
    {
        ssl->major_ver = ssl->min_major_ver;
        ssl->minor_ver = ssl->min_minor_ver;
    }

    if( ssl->max_major_ver == 0 && ssl->max_minor_ver == 0 )
    {
        ssl->max_major_ver = SSL_MAX_MAJOR_VERSION;
        ssl->max_minor_ver = SSL_MAX_MINOR_VERSION;
    }

    /*
     *     0  .   0   handshake type
     *     1  .   3   handshake length
     *     4  .   5   highest version supported
     *     6  .   9   current UNIX time
     *    10  .  37   random bytes
     */
    buf = ssl->out_msg;
    p = buf + 4;

    ssl_write_version( ssl->max_major_ver, ssl->max_minor_ver,
                       ssl->transport, p );
    p += 2;

    SSL_DEBUG_MSG( 3, ( "client hello, max version: [%d:%d]",
                   buf[4], buf[5] ) );

    if( ( ret = ssl_generate_random( ssl ) ) != 0 )
    {
        SSL_DEBUG_RET( 1, "ssl_generate_random", ret );
        return( ret );
    }

    memcpy( p, ssl->handshake->randbytes, 32 );
    SSL_DEBUG_BUF( 3, "client hello, random bytes", p, 32 );
    p += 32;

    /*
     *    38  .  38   session id length
     *    39  . 39+n  session id
     *   39+n . 39+n  DTLS only: cookie length (1 byte)
     *   40+n .  ..   DTSL only: cookie
     *   ..   . ..    ciphersuitelist length (2 bytes)
     *   ..   . ..    ciphersuitelist
     *   ..   . ..    compression methods length (1 byte)
     *   ..   . ..    compression methods
     *   ..   . ..    extensions length (2 bytes)
     *   ..   . ..    extensions
     */
    n = ssl->session_negotiate->length;

    if( n < 16 || n > 32 ||
#if defined(POLARSSL_SSL_RENEGOTIATION)
        ssl->renegotiation != SSL_INITIAL_HANDSHAKE ||
#endif
        ssl->handshake->resume == 0 )
    {
        n = 0;
    }

#if defined(POLARSSL_SSL_SESSION_TICKETS)
    /*
     * RFC 5077 section 3.4: "When presenting a ticket, the client MAY
     * generate and include a Session ID in the TLS ClientHello."
     */
#if defined(POLARSSL_SSL_RENEGOTIATION)
    if( ssl->renegotiation == SSL_INITIAL_HANDSHAKE )
#endif
    if( ssl->session_negotiate->ticket != NULL &&
        ssl->session_negotiate->ticket_len != 0 )
    {
        ret = ssl->f_rng( ssl->p_rng, ssl->session_negotiate->id, 32 );

        if( ret != 0 )
            return( ret );

        ssl->session_negotiate->length = n = 32;
    }
#endif /* POLARSSL_SSL_SESSION_TICKETS */

    *p++ = (unsigned char) n;

    for( i = 0; i < n; i++ )
        *p++ = ssl->session_negotiate->id[i];

    SSL_DEBUG_MSG( 3, ( "client hello, session id len.: %d", n ) );
    SSL_DEBUG_BUF( 3,   "client hello, session id", buf + 39, n );

    /*
     * DTLS cookie
     */
#if defined(POLARSSL_SSL_PROTO_DTLS)
    if( ssl->transport == SSL_TRANSPORT_DATAGRAM )
    {
        if( ssl->handshake->verify_cookie == NULL )
        {
            SSL_DEBUG_MSG( 3, ( "no verify cookie to send" ) );
            *p++ = 0;
        }
        else
        {
            SSL_DEBUG_BUF( 3, "client hello, cookie",
                              ssl->handshake->verify_cookie,
                              ssl->handshake->verify_cookie_len );

            *p++ = ssl->handshake->verify_cookie_len;
            memcpy( p, ssl->handshake->verify_cookie,
                       ssl->handshake->verify_cookie_len );
            p += ssl->handshake->verify_cookie_len;
        }
    }
#endif

    /*
     * Ciphersuite list
     */
    ciphersuites = ssl->ciphersuite_list[ssl->minor_ver];

    /* Skip writing ciphersuite length for now */
    n = 0;
    q = p;
    p += 2;

<<<<<<< HEAD
    /* Add TLS_EMPTY_RENEGOTIATION_INFO_SCSV */
=======
    /*
     * Add TLS_EMPTY_RENEGOTIATION_INFO_SCSV
     */
#if defined(POLARSSL_SSL_RENEGOTIATION)
>>>>>>> f6080b85
    if( ssl->renegotiation == SSL_INITIAL_HANDSHAKE )
#endif
    {
        *p++ = (unsigned char)( SSL_EMPTY_RENEGOTIATION_INFO >> 8 );
        *p++ = (unsigned char)( SSL_EMPTY_RENEGOTIATION_INFO      );
        n++;
    }

    for( i = 0; ciphersuites[i] != 0; i++ )
    {
        ciphersuite_info = ssl_ciphersuite_from_id( ciphersuites[i] );

        if( ciphersuite_info == NULL )
            continue;

        if( ciphersuite_info->min_minor_ver > ssl->max_minor_ver ||
            ciphersuite_info->max_minor_ver < ssl->min_minor_ver )
            continue;

#if defined(POLARSSL_SSL_PROTO_DTLS)
        if( ssl->transport == SSL_TRANSPORT_DATAGRAM &&
            ( ciphersuite_info->flags & POLARSSL_CIPHERSUITE_NODTLS ) )
            continue;
#endif

        SSL_DEBUG_MSG( 3, ( "client hello, add ciphersuite: %2d",
                       ciphersuites[i] ) );

        n++;
        *p++ = (unsigned char)( ciphersuites[i] >> 8 );
        *p++ = (unsigned char)( ciphersuites[i]      );
    }

    /* Some versions of OpenSSL don't handle it correctly if not at end */
#if defined(POLARSSL_SSL_FALLBACK_SCSV)
    if( ssl->fallback == SSL_IS_FALLBACK )
    {
        SSL_DEBUG_MSG( 3, ( "adding FALLBACK_SCSV" ) );
        *p++ = (unsigned char)( SSL_FALLBACK_SCSV >> 8 );
        *p++ = (unsigned char)( SSL_FALLBACK_SCSV      );
        n++;
    }
#endif

    *q++ = (unsigned char)( n >> 7 );
    *q++ = (unsigned char)( n << 1 );

    SSL_DEBUG_MSG( 3, ( "client hello, got %d ciphersuites", n ) );

#if defined(POLARSSL_ZLIB_SUPPORT)
    offer_compress = 1;
#else
    offer_compress = 0;
#endif

    /*
     * We don't support compression with DTLS right now: is many records come
     * in the same datagram, uncompressing one could overwrite the next one.
     * We don't want to add complexity for handling that case unless there is
     * an actual need for it.
     */
#if defined(POLARSSL_SSL_PROTO_DTLS)
    if( ssl->transport == SSL_TRANSPORT_DATAGRAM )
        offer_compress = 0;
#endif

    if( offer_compress )
    {
        SSL_DEBUG_MSG( 3, ( "client hello, compress len.: %d", 2 ) );
        SSL_DEBUG_MSG( 3, ( "client hello, compress alg.: %d %d",
                            SSL_COMPRESS_DEFLATE, SSL_COMPRESS_NULL ) );

        *p++ = 2;
        *p++ = SSL_COMPRESS_DEFLATE;
        *p++ = SSL_COMPRESS_NULL;
    }
    else
    {
        SSL_DEBUG_MSG( 3, ( "client hello, compress len.: %d", 1 ) );
        SSL_DEBUG_MSG( 3, ( "client hello, compress alg.: %d",
                            SSL_COMPRESS_NULL ) );

        *p++ = 1;
        *p++ = SSL_COMPRESS_NULL;
    }

    // First write extensions, then the total length
    //
#if defined(POLARSSL_SSL_SERVER_NAME_INDICATION)
    ssl_write_hostname_ext( ssl, p + 2 + ext_len, &olen );
    ext_len += olen;
#endif

#if defined(POLARSSL_SSL_RENEGOTIATION)
    ssl_write_renegotiation_ext( ssl, p + 2 + ext_len, &olen );
    ext_len += olen;
#endif

#if defined(POLARSSL_SSL_PROTO_TLS1_2) && \
    defined(POLARSSL_KEY_EXCHANGE__WITH_CERT__ENABLED)
    ssl_write_signature_algorithms_ext( ssl, p + 2 + ext_len, &olen );
    ext_len += olen;
#endif

#if defined(POLARSSL_ECDH_C) || defined(POLARSSL_ECDSA_C)
    ssl_write_supported_elliptic_curves_ext( ssl, p + 2 + ext_len, &olen );
    ext_len += olen;

    ssl_write_supported_point_formats_ext( ssl, p + 2 + ext_len, &olen );
    ext_len += olen;
#endif

#if defined(POLARSSL_SSL_MAX_FRAGMENT_LENGTH)
    ssl_write_max_fragment_length_ext( ssl, p + 2 + ext_len, &olen );
    ext_len += olen;
#endif

#if defined(POLARSSL_SSL_TRUNCATED_HMAC)
    ssl_write_truncated_hmac_ext( ssl, p + 2 + ext_len, &olen );
    ext_len += olen;
#endif

#if defined(POLARSSL_SSL_ENCRYPT_THEN_MAC)
    ssl_write_encrypt_then_mac_ext( ssl, p + 2 + ext_len, &olen );
    ext_len += olen;
#endif

#if defined(POLARSSL_SSL_EXTENDED_MASTER_SECRET)
    ssl_write_extended_ms_ext( ssl, p + 2 + ext_len, &olen );
    ext_len += olen;
#endif

#if defined(POLARSSL_SSL_SESSION_TICKETS)
    ssl_write_session_ticket_ext( ssl, p + 2 + ext_len, &olen );
    ext_len += olen;
#endif

#if defined(POLARSSL_SSL_ALPN)
    ssl_write_alpn_ext( ssl, p + 2 + ext_len, &olen );
    ext_len += olen;
#endif

    /* olen unused if all extensions are disabled */
    ((void) olen);

    SSL_DEBUG_MSG( 3, ( "client hello, total extension length: %d",
                   ext_len ) );

    if( ext_len > 0 )
    {
        *p++ = (unsigned char)( ( ext_len >> 8 ) & 0xFF );
        *p++ = (unsigned char)( ( ext_len      ) & 0xFF );
        p += ext_len;
    }

    ssl->out_msglen  = p - buf;
    ssl->out_msgtype = SSL_MSG_HANDSHAKE;
    ssl->out_msg[0]  = SSL_HS_CLIENT_HELLO;

    ssl->state++;

#if defined(POLARSSL_SSL_PROTO_DTLS)
    if( ssl->transport == SSL_TRANSPORT_DATAGRAM )
        ssl_send_flight_completed( ssl );
#endif

    if( ( ret = ssl_write_record( ssl ) ) != 0 )
    {
        SSL_DEBUG_RET( 1, "ssl_write_record", ret );
        return( ret );
    }

    SSL_DEBUG_MSG( 2, ( "<= write client hello" ) );

    return( 0 );
}

static int ssl_parse_renegotiation_info( ssl_context *ssl,
                                         const unsigned char *buf,
                                         size_t len )
{
    int ret;

#if defined(POLARSSL_SSL_RENEGOTIATION)
    if( ssl->renegotiation != SSL_INITIAL_HANDSHAKE )
    {
        /* Check verify-data in constant-time. The length OTOH is no secret */
        if( len    != 1 + ssl->verify_data_len * 2 ||
            buf[0] !=     ssl->verify_data_len * 2 ||
            safer_memcmp( buf + 1,
                          ssl->own_verify_data, ssl->verify_data_len ) != 0 ||
            safer_memcmp( buf + 1 + ssl->verify_data_len,
                          ssl->peer_verify_data, ssl->verify_data_len ) != 0 )
        {
            SSL_DEBUG_MSG( 1, ( "non-matching renegotiation info" ) );

            if( ( ret = ssl_send_fatal_handshake_failure( ssl ) ) != 0 )
                return( ret );

            return( POLARSSL_ERR_SSL_BAD_HS_SERVER_HELLO );
        }
    }
    else
#endif /* POLARSSL_SSL_RENEGOTIATION */
    {
        if( len != 1 || buf[0] != 0x00 )
        {
            SSL_DEBUG_MSG( 1, ( "non-zero length renegotiation info" ) );

            if( ( ret = ssl_send_fatal_handshake_failure( ssl ) ) != 0 )
                return( ret );

            return( POLARSSL_ERR_SSL_BAD_HS_SERVER_HELLO );
        }

        ssl->secure_renegotiation = SSL_SECURE_RENEGOTIATION;
    }

    return( 0 );
}

#if defined(POLARSSL_SSL_MAX_FRAGMENT_LENGTH)
static int ssl_parse_max_fragment_length_ext( ssl_context *ssl,
                                              const unsigned char *buf,
                                              size_t len )
{
    /*
     * server should use the extension only if we did,
     * and if so the server's value should match ours (and len is always 1)
     */
    if( ssl->mfl_code == SSL_MAX_FRAG_LEN_NONE ||
        len != 1 ||
        buf[0] != ssl->mfl_code )
    {
        return( POLARSSL_ERR_SSL_BAD_HS_SERVER_HELLO );
    }

    return( 0 );
}
#endif /* POLARSSL_SSL_MAX_FRAGMENT_LENGTH */

#if defined(POLARSSL_SSL_TRUNCATED_HMAC)
static int ssl_parse_truncated_hmac_ext( ssl_context *ssl,
                                         const unsigned char *buf,
                                         size_t len )
{
    if( ssl->trunc_hmac == SSL_TRUNC_HMAC_DISABLED ||
        len != 0 )
    {
        return( POLARSSL_ERR_SSL_BAD_HS_SERVER_HELLO );
    }

    ((void) buf);

    ssl->session_negotiate->trunc_hmac = SSL_TRUNC_HMAC_ENABLED;

    return( 0 );
}
#endif /* POLARSSL_SSL_TRUNCATED_HMAC */

#if defined(POLARSSL_SSL_ENCRYPT_THEN_MAC)
static int ssl_parse_encrypt_then_mac_ext( ssl_context *ssl,
                                         const unsigned char *buf,
                                         size_t len )
{
    if( ssl->encrypt_then_mac == SSL_ETM_DISABLED ||
        ssl->minor_ver == SSL_MINOR_VERSION_0 ||
        len != 0 )
    {
        return( POLARSSL_ERR_SSL_BAD_HS_SERVER_HELLO );
    }

    ((void) buf);

    ssl->session_negotiate->encrypt_then_mac = SSL_ETM_ENABLED;

    return( 0 );
}
#endif /* POLARSSL_SSL_ENCRYPT_THEN_MAC */

#if defined(POLARSSL_SSL_EXTENDED_MASTER_SECRET)
static int ssl_parse_extended_ms_ext( ssl_context *ssl,
                                         const unsigned char *buf,
                                         size_t len )
{
    if( ssl->extended_ms == SSL_EXTENDED_MS_DISABLED ||
        ssl->minor_ver == SSL_MINOR_VERSION_0 ||
        len != 0 )
    {
        return( POLARSSL_ERR_SSL_BAD_HS_SERVER_HELLO );
    }

    ((void) buf);

    ssl->handshake->extended_ms = SSL_EXTENDED_MS_ENABLED;

    return( 0 );
}
#endif /* POLARSSL_SSL_EXTENDED_MASTER_SECRET */

#if defined(POLARSSL_SSL_SESSION_TICKETS)
static int ssl_parse_session_ticket_ext( ssl_context *ssl,
                                         const unsigned char *buf,
                                         size_t len )
{
    if( ssl->session_tickets == SSL_SESSION_TICKETS_DISABLED ||
        len != 0 )
    {
        return( POLARSSL_ERR_SSL_BAD_HS_SERVER_HELLO );
    }

    ((void) buf);

    ssl->handshake->new_session_ticket = 1;

    return( 0 );
}
#endif /* POLARSSL_SSL_SESSION_TICKETS */

#if defined(POLARSSL_ECDH_C) || defined(POLARSSL_ECDSA_C)
static int ssl_parse_supported_point_formats_ext( ssl_context *ssl,
                                                  const unsigned char *buf,
                                                  size_t len )
{
    size_t list_size;
    const unsigned char *p;

    list_size = buf[0];
    if( list_size + 1 != len )
    {
        SSL_DEBUG_MSG( 1, ( "bad server hello message" ) );
        return( POLARSSL_ERR_SSL_BAD_HS_SERVER_HELLO );
    }

    p = buf + 1;
    while( list_size > 0 )
    {
        if( p[0] == POLARSSL_ECP_PF_UNCOMPRESSED ||
            p[0] == POLARSSL_ECP_PF_COMPRESSED )
        {
            ssl->handshake->ecdh_ctx.point_format = p[0];
            SSL_DEBUG_MSG( 4, ( "point format selected: %d", p[0] ) );
            return( 0 );
        }

        list_size--;
        p++;
    }

    SSL_DEBUG_MSG( 1, ( "no point format in common" ) );
    return( POLARSSL_ERR_SSL_BAD_HS_SERVER_HELLO );
}
#endif /* POLARSSL_ECDH_C || POLARSSL_ECDSA_C */

#if defined(POLARSSL_SSL_ALPN)
static int ssl_parse_alpn_ext( ssl_context *ssl,
                               const unsigned char *buf, size_t len )
{
    size_t list_len, name_len;
    const char **p;

    /* If we didn't send it, the server shouldn't send it */
    if( ssl->alpn_list == NULL )
        return( POLARSSL_ERR_SSL_BAD_HS_SERVER_HELLO );

    /*
     * opaque ProtocolName<1..2^8-1>;
     *
     * struct {
     *     ProtocolName protocol_name_list<2..2^16-1>
     * } ProtocolNameList;
     *
     * the "ProtocolNameList" MUST contain exactly one "ProtocolName"
     */

    /* Min length is 2 (list_len) + 1 (name_len) + 1 (name) */
    if( len < 4 )
        return( POLARSSL_ERR_SSL_BAD_HS_SERVER_HELLO );

    list_len = ( buf[0] << 8 ) | buf[1];
    if( list_len != len - 2 )
        return( POLARSSL_ERR_SSL_BAD_HS_SERVER_HELLO );

    name_len = buf[2];
    if( name_len != list_len - 1 )
        return( POLARSSL_ERR_SSL_BAD_HS_SERVER_HELLO );

    /* Check that the server chosen protocol was in our list and save it */
    for( p = ssl->alpn_list; *p != NULL; p++ )
    {
        if( name_len == strlen( *p ) &&
            memcmp( buf + 3, *p, name_len ) == 0 )
        {
            ssl->alpn_chosen = *p;
            return( 0 );
        }
    }

    return( POLARSSL_ERR_SSL_BAD_HS_SERVER_HELLO );
}
#endif /* POLARSSL_SSL_ALPN */

/*
 * Parse HelloVerifyRequest.  Only called after verifying the HS type.
 */
#if defined(POLARSSL_SSL_PROTO_DTLS)
static int ssl_parse_hello_verify_request( ssl_context *ssl )
{
    const unsigned char *p = ssl->in_msg + ssl_hs_hdr_len( ssl );
    int major_ver, minor_ver;
    unsigned char cookie_len;

    SSL_DEBUG_MSG( 2, ( "=> parse hello verify request" ) );

    /*
     * struct {
     *   ProtocolVersion server_version;
     *   opaque cookie<0..2^8-1>;
     * } HelloVerifyRequest;
     */
    SSL_DEBUG_BUF( 3, "server version", (unsigned char *) p, 2 );
    ssl_read_version( &major_ver, &minor_ver, ssl->transport, p );
    p += 2;

    /*
     * Since the RFC is not clear on this point, accept DTLS 1.0 (TLS 1.1)
     * even is lower than our min version.
     */
    if( major_ver < SSL_MAJOR_VERSION_3 ||
        minor_ver < SSL_MINOR_VERSION_2 ||
        major_ver > ssl->max_major_ver  ||
        minor_ver > ssl->max_minor_ver  )
    {
        SSL_DEBUG_MSG( 1, ( "bad server version" ) );

        ssl_send_alert_message( ssl, SSL_ALERT_LEVEL_FATAL,
                                     SSL_ALERT_MSG_PROTOCOL_VERSION );

        return( POLARSSL_ERR_SSL_BAD_HS_PROTOCOL_VERSION );
    }

    cookie_len = *p++;
    SSL_DEBUG_BUF( 3, "cookie", (unsigned char *) p, cookie_len );

    polarssl_free( ssl->handshake->verify_cookie );

    ssl->handshake->verify_cookie = polarssl_malloc( cookie_len );
    if( ssl->handshake->verify_cookie  == NULL )
    {
        SSL_DEBUG_MSG( 1, ( "malloc failed (%d bytes)", cookie_len ) );
        return( POLARSSL_ERR_SSL_MALLOC_FAILED );
    }

    memcpy( ssl->handshake->verify_cookie, p, cookie_len );
    ssl->handshake->verify_cookie_len = cookie_len;

    /* Start over at ClientHello */
    ssl->state = SSL_CLIENT_HELLO;
    ssl_reset_checksum( ssl );

    ssl_recv_flight_completed( ssl );

    SSL_DEBUG_MSG( 2, ( "<= parse hello verify request" ) );

    return( 0 );
}
#endif /* POLARSSL_SSL_PROTO_DTLS */

static int ssl_parse_server_hello( ssl_context *ssl )
{
    int ret, i;
    size_t n;
    size_t ext_len;
    unsigned char *buf, *ext;
<<<<<<< HEAD
    unsigned char comp, accept_comp;
=======
#if defined(POLARSSL_SSL_RENEGOTIATION)
>>>>>>> f6080b85
    int renegotiation_info_seen = 0;
#endif
    int handshake_failure = 0;
#if defined(POLARSSL_DEBUG_C)
    uint32_t t;
#endif

    SSL_DEBUG_MSG( 2, ( "=> parse server hello" ) );

    buf = ssl->in_msg;

    if( ( ret = ssl_read_record( ssl ) ) != 0 )
    {
        SSL_DEBUG_RET( 1, "ssl_read_record", ret );
        return( ret );
    }

    if( ssl->in_msgtype != SSL_MSG_HANDSHAKE )
    {
#if defined(POLARSSL_SSL_RENEGOTIATION)
        if( ssl->renegotiation == SSL_RENEGOTIATION )
        {
            ssl->renego_records_seen++;

            if( ssl->renego_max_records >= 0 &&
                ssl->renego_records_seen > ssl->renego_max_records )
            {
                SSL_DEBUG_MSG( 1, ( "renegotiation requested, "
                                    "but not honored by server" ) );
                return( POLARSSL_ERR_SSL_UNEXPECTED_MESSAGE );
            }

            SSL_DEBUG_MSG( 1, ( "non-handshake message during renego" ) );
            return( POLARSSL_ERR_SSL_WAITING_SERVER_HELLO_RENEGO );
        }
#endif /* POLARSSL_SSL_RENEGOTIATION */

        SSL_DEBUG_MSG( 1, ( "bad server hello message" ) );
        return( POLARSSL_ERR_SSL_UNEXPECTED_MESSAGE );
    }

#if defined(POLARSSL_SSL_PROTO_DTLS)
    if( ssl->transport == SSL_TRANSPORT_DATAGRAM )
    {
        if( buf[0] == SSL_HS_HELLO_VERIFY_REQUEST )
        {
            SSL_DEBUG_MSG( 2, ( "received hello verify request" ) );
            SSL_DEBUG_MSG( 2, ( "<= parse server hello" ) );
            return( ssl_parse_hello_verify_request( ssl ) );
        }
        else
        {
            /* We made it through the verification process */
            polarssl_free( ssl->handshake->verify_cookie );
            ssl->handshake->verify_cookie = NULL;
            ssl->handshake->verify_cookie_len = 0;
        }
    }
#endif /* POLARSSL_SSL_PROTO_DTLS */

    if( ssl->in_hslen < 38 + ssl_hs_hdr_len( ssl ) ||
        buf[0] != SSL_HS_SERVER_HELLO )
    {
        SSL_DEBUG_MSG( 1, ( "bad server hello message" ) );
        return( POLARSSL_ERR_SSL_BAD_HS_SERVER_HELLO );
    }

    /*
     *  0   .  1    server_version
     *  2   . 33    random (maybe including 4 bytes of Unix time)
     * 34   . 34    session_id length = n
     * 35   . 34+n  session_id
     * 35+n . 36+n  cipher_suite
     * 37+n . 37+n  compression_method
     *
     * 38+n . 39+n  extensions length (optional)
     * 40+n .  ..   extensions
     */
    buf += ssl_hs_hdr_len( ssl );

    SSL_DEBUG_BUF( 3, "server hello, version", buf + 0, 2 );
    ssl_read_version( &ssl->major_ver, &ssl->minor_ver,
                      ssl->transport, buf + 0 );

    if( ssl->major_ver < ssl->min_major_ver ||
        ssl->minor_ver < ssl->min_minor_ver ||
        ssl->major_ver > ssl->max_major_ver ||
        ssl->minor_ver > ssl->max_minor_ver )
    {
        SSL_DEBUG_MSG( 1, ( "server version out of bounds - "
                            " min: [%d:%d], server: [%d:%d], max: [%d:%d]",
                            ssl->min_major_ver, ssl->min_minor_ver,
                            ssl->major_ver, ssl->minor_ver,
                            ssl->max_major_ver, ssl->max_minor_ver ) );

        ssl_send_alert_message( ssl, SSL_ALERT_LEVEL_FATAL,
                                     SSL_ALERT_MSG_PROTOCOL_VERSION );

        return( POLARSSL_ERR_SSL_BAD_HS_PROTOCOL_VERSION );
    }

#if defined(POLARSSL_DEBUG_C)
    t = ( (uint32_t) buf[2] << 24 )
      | ( (uint32_t) buf[3] << 16 )
      | ( (uint32_t) buf[4] <<  8 )
      | ( (uint32_t) buf[5]       );
    SSL_DEBUG_MSG( 3, ( "server hello, current time: %lu", t ) );
#endif

    memcpy( ssl->handshake->randbytes + 32, buf + 2, 32 );

    n = buf[34];

    SSL_DEBUG_BUF( 3,   "server hello, random bytes", buf + 2, 32 );

    if( n > 32 )
    {
        SSL_DEBUG_MSG( 1, ( "bad server hello message" ) );
        return( POLARSSL_ERR_SSL_BAD_HS_SERVER_HELLO );
    }

    if( ssl->in_hslen > 39 + n )
    {
        ext_len = ( ( buf[38 + n] <<  8 )
                  | ( buf[39 + n]       ) );

        if( ( ext_len > 0 && ext_len < 4 ) ||
            ssl->in_hslen != ssl_hs_hdr_len( ssl ) + 40 + n + ext_len )
        {
            SSL_DEBUG_MSG( 1, ( "bad server hello message" ) );
            return( POLARSSL_ERR_SSL_BAD_HS_SERVER_HELLO );
        }
    }
    else if( ssl->in_hslen == 38 + n )
    {
        ext_len = 0;
    }
    else
    {
        SSL_DEBUG_MSG( 1, ( "bad server hello message" ) );
        return( POLARSSL_ERR_SSL_BAD_HS_SERVER_HELLO );
    }

    /* ciphersuite (used later) */
    i = ( buf[35 + n] << 8 ) | buf[36 + n];

    /*
     * Read and check compression
     */
    comp = buf[37 + n];

#if defined(POLARSSL_ZLIB_SUPPORT)
    accept_comp = 1;
#else
    accept_comp = 0;
#endif

    /* See comments in ssl_write_client_hello() */
#if defined(POLARSSL_SSL_PROTO_DTLS)
    if( ssl->transport == SSL_TRANSPORT_DATAGRAM )
        accept_comp = 0;
#endif

    if( ( accept_comp == 0 && comp != SSL_COMPRESS_NULL ) ||
        ( comp != SSL_COMPRESS_NULL && comp != SSL_COMPRESS_DEFLATE ) )
    {
        SSL_DEBUG_MSG( 1, ( "server hello, bad compression: %d", comp ) );
        return( POLARSSL_ERR_SSL_FEATURE_UNAVAILABLE );
    }

    /*
     * Initialize update checksum functions
     */
    ssl->transform_negotiate->ciphersuite_info = ssl_ciphersuite_from_id( i );

    if( ssl->transform_negotiate->ciphersuite_info == NULL )
    {
        SSL_DEBUG_MSG( 1, ( "ciphersuite info for %04x not found", i ) );
        return( POLARSSL_ERR_SSL_BAD_INPUT_DATA );
    }

    ssl_optimize_checksum( ssl, ssl->transform_negotiate->ciphersuite_info );

    SSL_DEBUG_MSG( 3, ( "server hello, session id len.: %d", n ) );
    SSL_DEBUG_BUF( 3,   "server hello, session id", buf + 35, n );

    /*
     * Check if the session can be resumed
     */
    if( ssl->handshake->resume == 0 || n == 0 ||
#if defined(POLARSSL_SSL_RENEGOTIATION)
        ssl->renegotiation != SSL_INITIAL_HANDSHAKE ||
#endif
        ssl->session_negotiate->ciphersuite != i ||
        ssl->session_negotiate->compression != comp ||
        ssl->session_negotiate->length != n ||
        memcmp( ssl->session_negotiate->id, buf + 35, n ) != 0 )
    {
        ssl->state++;
        ssl->handshake->resume = 0;
#if defined(POLARSSL_HAVE_TIME)
        ssl->session_negotiate->start = time( NULL );
#endif
        ssl->session_negotiate->ciphersuite = i;
        ssl->session_negotiate->compression = comp;
        ssl->session_negotiate->length = n;
        memcpy( ssl->session_negotiate->id, buf + 35, n );
    }
    else
    {
        ssl->state = SSL_SERVER_CHANGE_CIPHER_SPEC;

        if( ( ret = ssl_derive_keys( ssl ) ) != 0 )
        {
            SSL_DEBUG_RET( 1, "ssl_derive_keys", ret );
            return( ret );
        }
    }

    SSL_DEBUG_MSG( 3, ( "%s session has been resumed",
                   ssl->handshake->resume ? "a" : "no" ) );

    SSL_DEBUG_MSG( 3, ( "server hello, chosen ciphersuite: %d", i ) );
    SSL_DEBUG_MSG( 3, ( "server hello, compress alg.: %d", buf[37 + n] ) );

    i = 0;
    while( 1 )
    {
        if( ssl->ciphersuite_list[ssl->minor_ver][i] == 0 )
        {
            SSL_DEBUG_MSG( 1, ( "bad server hello message" ) );
            return( POLARSSL_ERR_SSL_BAD_HS_SERVER_HELLO );
        }

        if( ssl->ciphersuite_list[ssl->minor_ver][i++] ==
            ssl->session_negotiate->ciphersuite )
        {
            break;
        }
    }

    if( comp != SSL_COMPRESS_NULL
#if defined(POLARSSL_ZLIB_SUPPORT)
        && comp != SSL_COMPRESS_DEFLATE
#endif
      )
    {
        SSL_DEBUG_MSG( 1, ( "bad server hello message" ) );
        return( POLARSSL_ERR_SSL_BAD_HS_SERVER_HELLO );
    }
    ssl->session_negotiate->compression = comp;

    ext = buf + 40 + n;

    SSL_DEBUG_MSG( 2, ( "server hello, total extension length: %d", ext_len ) );

    while( ext_len )
    {
        unsigned int ext_id   = ( ( ext[0] <<  8 )
                                | ( ext[1]       ) );
        unsigned int ext_size = ( ( ext[2] <<  8 )
                                | ( ext[3]       ) );

        if( ext_size + 4 > ext_len )
        {
            SSL_DEBUG_MSG( 1, ( "bad server hello message" ) );
            return( POLARSSL_ERR_SSL_BAD_HS_SERVER_HELLO );
        }

        switch( ext_id )
        {
        case TLS_EXT_RENEGOTIATION_INFO:
            SSL_DEBUG_MSG( 3, ( "found renegotiation extension" ) );
#if defined(POLARSSL_SSL_RENEGOTIATION)
            renegotiation_info_seen = 1;
#endif

            if( ( ret = ssl_parse_renegotiation_info( ssl, ext + 4,
                                                      ext_size ) ) != 0 )
                return( ret );

            break;

#if defined(POLARSSL_SSL_MAX_FRAGMENT_LENGTH)
        case TLS_EXT_MAX_FRAGMENT_LENGTH:
            SSL_DEBUG_MSG( 3, ( "found max_fragment_length extension" ) );

            if( ( ret = ssl_parse_max_fragment_length_ext( ssl,
                            ext + 4, ext_size ) ) != 0 )
            {
                return( ret );
            }

            break;
#endif /* POLARSSL_SSL_MAX_FRAGMENT_LENGTH */

#if defined(POLARSSL_SSL_TRUNCATED_HMAC)
        case TLS_EXT_TRUNCATED_HMAC:
            SSL_DEBUG_MSG( 3, ( "found truncated_hmac extension" ) );

            if( ( ret = ssl_parse_truncated_hmac_ext( ssl,
                            ext + 4, ext_size ) ) != 0 )
            {
                return( ret );
            }

            break;
#endif /* POLARSSL_SSL_TRUNCATED_HMAC */

#if defined(POLARSSL_SSL_ENCRYPT_THEN_MAC)
        case TLS_EXT_ENCRYPT_THEN_MAC:
            SSL_DEBUG_MSG( 3, ( "found encrypt_then_mac extension" ) );

            if( ( ret = ssl_parse_encrypt_then_mac_ext( ssl,
                            ext + 4, ext_size ) ) != 0 )
            {
                return( ret );
            }

            break;
#endif /* POLARSSL_SSL_ENCRYPT_THEN_MAC */

#if defined(POLARSSL_SSL_EXTENDED_MASTER_SECRET)
        case TLS_EXT_EXTENDED_MASTER_SECRET:
            SSL_DEBUG_MSG( 3, ( "found extended_master_secret extension" ) );

            if( ( ret = ssl_parse_extended_ms_ext( ssl,
                            ext + 4, ext_size ) ) != 0 )
            {
                return( ret );
            }

            break;
#endif /* POLARSSL_SSL_EXTENDED_MASTER_SECRET */

#if defined(POLARSSL_SSL_SESSION_TICKETS)
        case TLS_EXT_SESSION_TICKET:
            SSL_DEBUG_MSG( 3, ( "found session_ticket extension" ) );

            if( ( ret = ssl_parse_session_ticket_ext( ssl,
                            ext + 4, ext_size ) ) != 0 )
            {
                return( ret );
            }

            break;
#endif /* POLARSSL_SSL_SESSION_TICKETS */

#if defined(POLARSSL_ECDH_C) || defined(POLARSSL_ECDSA_C)
        case TLS_EXT_SUPPORTED_POINT_FORMATS:
            SSL_DEBUG_MSG( 3, ( "found supported_point_formats extension" ) );

            if( ( ret = ssl_parse_supported_point_formats_ext( ssl,
                            ext + 4, ext_size ) ) != 0 )
            {
                return( ret );
            }

            break;
#endif /* POLARSSL_ECDH_C || POLARSSL_ECDSA_C */

#if defined(POLARSSL_SSL_ALPN)
        case TLS_EXT_ALPN:
            SSL_DEBUG_MSG( 3, ( "found alpn extension" ) );

            if( ( ret = ssl_parse_alpn_ext( ssl, ext + 4, ext_size ) ) != 0 )
                return( ret );

            break;
#endif /* POLARSSL_SSL_ALPN */

        default:
            SSL_DEBUG_MSG( 3, ( "unknown extension found: %d (ignoring)",
                           ext_id ) );
        }

        ext_len -= 4 + ext_size;
        ext += 4 + ext_size;

        if( ext_len > 0 && ext_len < 4 )
        {
            SSL_DEBUG_MSG( 1, ( "bad server hello message" ) );
            return( POLARSSL_ERR_SSL_BAD_HS_SERVER_HELLO );
        }
    }

    /*
     * Renegotiation security checks
     */
    if( ssl->secure_renegotiation == SSL_LEGACY_RENEGOTIATION &&
        ssl->allow_legacy_renegotiation == SSL_LEGACY_BREAK_HANDSHAKE )
    {
        SSL_DEBUG_MSG( 1, ( "legacy renegotiation, breaking off handshake" ) );
        handshake_failure = 1;
    }
#if defined(POLARSSL_SSL_RENEGOTIATION)
    else if( ssl->renegotiation == SSL_RENEGOTIATION &&
             ssl->secure_renegotiation == SSL_SECURE_RENEGOTIATION &&
             renegotiation_info_seen == 0 )
    {
        SSL_DEBUG_MSG( 1, ( "renegotiation_info extension missing (secure)" ) );
        handshake_failure = 1;
    }
    else if( ssl->renegotiation == SSL_RENEGOTIATION &&
             ssl->secure_renegotiation == SSL_LEGACY_RENEGOTIATION &&
             ssl->allow_legacy_renegotiation == SSL_LEGACY_NO_RENEGOTIATION )
    {
        SSL_DEBUG_MSG( 1, ( "legacy renegotiation not allowed" ) );
        handshake_failure = 1;
    }
    else if( ssl->renegotiation == SSL_RENEGOTIATION &&
             ssl->secure_renegotiation == SSL_LEGACY_RENEGOTIATION &&
             renegotiation_info_seen == 1 )
    {
        SSL_DEBUG_MSG( 1, ( "renegotiation_info extension present (legacy)" ) );
        handshake_failure = 1;
    }
#endif /* POLARSSL_SSL_RENEGOTIATION */

    if( handshake_failure == 1 )
    {
        if( ( ret = ssl_send_fatal_handshake_failure( ssl ) ) != 0 )
            return( ret );

        return( POLARSSL_ERR_SSL_BAD_HS_SERVER_HELLO );
    }

    SSL_DEBUG_MSG( 2, ( "<= parse server hello" ) );

    return( 0 );
}

#if defined(POLARSSL_KEY_EXCHANGE_DHE_RSA_ENABLED) ||                       \
    defined(POLARSSL_KEY_EXCHANGE_DHE_PSK_ENABLED)
static int ssl_parse_server_dh_params( ssl_context *ssl, unsigned char **p,
                                       unsigned char *end )
{
    int ret = POLARSSL_ERR_SSL_FEATURE_UNAVAILABLE;

    /*
     * Ephemeral DH parameters:
     *
     * struct {
     *     opaque dh_p<1..2^16-1>;
     *     opaque dh_g<1..2^16-1>;
     *     opaque dh_Ys<1..2^16-1>;
     * } ServerDHParams;
     */
    if( ( ret = dhm_read_params( &ssl->handshake->dhm_ctx, p, end ) ) != 0 )
    {
        SSL_DEBUG_RET( 2, ( "dhm_read_params" ), ret );
        return( ret );
    }

    if( ssl->handshake->dhm_ctx.len < 64  ||
        ssl->handshake->dhm_ctx.len > 512 )
    {
        SSL_DEBUG_MSG( 1, ( "bad server key exchange message (DHM length)" ) );
        return( POLARSSL_ERR_SSL_BAD_HS_SERVER_KEY_EXCHANGE );
    }

    SSL_DEBUG_MPI( 3, "DHM: P ", &ssl->handshake->dhm_ctx.P  );
    SSL_DEBUG_MPI( 3, "DHM: G ", &ssl->handshake->dhm_ctx.G  );
    SSL_DEBUG_MPI( 3, "DHM: GY", &ssl->handshake->dhm_ctx.GY );

    return( ret );
}
#endif /* POLARSSL_KEY_EXCHANGE_DHE_RSA_ENABLED ||
          POLARSSL_KEY_EXCHANGE_DHE_PSK_ENABLED */

#if defined(POLARSSL_KEY_EXCHANGE_ECDHE_RSA_ENABLED) ||                     \
    defined(POLARSSL_KEY_EXCHANGE_ECDHE_ECDSA_ENABLED) ||                   \
    defined(POLARSSL_KEY_EXCHANGE_ECDHE_PSK_ENABLED) ||                     \
    defined(POLARSSL_KEY_EXCHANGE_ECDH_RSA_ENABLED) ||                      \
    defined(POLARSSL_KEY_EXCHANGE_ECDH_ECDSA_ENABLED)
static int ssl_check_server_ecdh_params( const ssl_context *ssl )
{
    const ecp_curve_info *curve_info;

    curve_info = ecp_curve_info_from_grp_id( ssl->handshake->ecdh_ctx.grp.id );
    if( curve_info == NULL )
    {
        SSL_DEBUG_MSG( 1, ( "should never happen" ) );
        return( POLARSSL_ERR_SSL_INTERNAL_ERROR );
    }

    SSL_DEBUG_MSG( 2, ( "ECDH curve: %s", curve_info->name ) );

#if defined(POLARSSL_SSL_ECP_SET_CURVES)
    if( ! ssl_curve_is_acceptable( ssl, ssl->handshake->ecdh_ctx.grp.id ) )
#else
    if( ssl->handshake->ecdh_ctx.grp.nbits < 163 ||
        ssl->handshake->ecdh_ctx.grp.nbits > 521 )
#endif
        return( -1 );

    SSL_DEBUG_ECP( 3, "ECDH: Qp", &ssl->handshake->ecdh_ctx.Qp );

    return( 0 );
}
#endif /* POLARSSL_KEY_EXCHANGE_ECDHE_RSA_ENABLED ||
          POLARSSL_KEY_EXCHANGE_ECDHE_ECDSA_ENABLED ||
          POLARSSL_KEY_EXCHANGE_ECDHE_PSK_ENABLED ||
          POLARSSL_KEY_EXCHANGE_ECDH_RSA_ENABLED ||
          POLARSSL_KEY_EXCHANGE_ECDH_ECDSA_ENABLED */

#if defined(POLARSSL_KEY_EXCHANGE_ECDHE_RSA_ENABLED) ||                     \
    defined(POLARSSL_KEY_EXCHANGE_ECDHE_ECDSA_ENABLED) ||                   \
    defined(POLARSSL_KEY_EXCHANGE_ECDHE_PSK_ENABLED)
static int ssl_parse_server_ecdh_params( ssl_context *ssl,
                                         unsigned char **p,
                                         unsigned char *end )
{
    int ret = POLARSSL_ERR_SSL_FEATURE_UNAVAILABLE;

    /*
     * Ephemeral ECDH parameters:
     *
     * struct {
     *     ECParameters curve_params;
     *     ECPoint      public;
     * } ServerECDHParams;
     */
    if( ( ret = ecdh_read_params( &ssl->handshake->ecdh_ctx,
                                  (const unsigned char **) p, end ) ) != 0 )
    {
        SSL_DEBUG_RET( 1, ( "ecdh_read_params" ), ret );
        return( ret );
    }

    if( ssl_check_server_ecdh_params( ssl ) != 0 )
    {
        SSL_DEBUG_MSG( 1, ( "bad server key exchange message (ECDHE curve)" ) );
        return( POLARSSL_ERR_SSL_BAD_HS_SERVER_KEY_EXCHANGE );
    }

    return( ret );
}
#endif /* POLARSSL_KEY_EXCHANGE_ECDHE_RSA_ENABLED ||
          POLARSSL_KEY_EXCHANGE_ECDHE_ECDSA_ENABLED ||
          POLARSSL_KEY_EXCHANGE_ECDHE_PSK_ENABLED */

#if defined(POLARSSL_KEY_EXCHANGE__SOME__PSK_ENABLED)
static int ssl_parse_server_psk_hint( ssl_context *ssl,
                                      unsigned char **p,
                                      unsigned char *end )
{
    int ret = POLARSSL_ERR_SSL_FEATURE_UNAVAILABLE;
    size_t  len;
    ((void) ssl);

    /*
     * PSK parameters:
     *
     * opaque psk_identity_hint<0..2^16-1>;
     */
    len = (*p)[0] << 8 | (*p)[1];
    *p += 2;

    if( (*p) + len > end )
    {
        SSL_DEBUG_MSG( 1, ( "bad server key exchange message (psk_identity_hint length)" ) );
        return( POLARSSL_ERR_SSL_BAD_HS_SERVER_KEY_EXCHANGE );
    }

    // TODO: Retrieve PSK identity hint and callback to app
    //
    *p += len;
    ret = 0;

    return( ret );
}
#endif /* POLARSSL_KEY_EXCHANGE__SOME__PSK_ENABLED */

#if defined(POLARSSL_KEY_EXCHANGE_RSA_ENABLED) ||                           \
    defined(POLARSSL_KEY_EXCHANGE_RSA_PSK_ENABLED)
/*
 * Generate a pre-master secret and encrypt it with the server's RSA key
 */
static int ssl_write_encrypted_pms( ssl_context *ssl,
                                    size_t offset, size_t *olen,
                                    size_t pms_offset )
{
    int ret;
    size_t len_bytes = ssl->minor_ver == SSL_MINOR_VERSION_0 ? 0 : 2;
    unsigned char *p = ssl->handshake->premaster + pms_offset;

    /*
     * Generate (part of) the pre-master as
     *  struct {
     *      ProtocolVersion client_version;
     *      opaque random[46];
     *  } PreMasterSecret;
     */
    ssl_write_version( ssl->max_major_ver, ssl->max_minor_ver,
                       ssl->transport, p );

    if( ( ret = ssl->f_rng( ssl->p_rng, p + 2, 46 ) ) != 0 )
    {
        SSL_DEBUG_RET( 1, "f_rng", ret );
        return( ret );
    }

    ssl->handshake->pmslen = 48;

    /*
     * Now write it out, encrypted
     */
    if( ! pk_can_do( &ssl->session_negotiate->peer_cert->pk,
                POLARSSL_PK_RSA ) )
    {
        SSL_DEBUG_MSG( 1, ( "certificate key type mismatch" ) );
        return( POLARSSL_ERR_SSL_PK_TYPE_MISMATCH );
    }

    if( ( ret = pk_encrypt( &ssl->session_negotiate->peer_cert->pk,
                            p, ssl->handshake->pmslen,
                            ssl->out_msg + offset + len_bytes, olen,
                            SSL_MAX_CONTENT_LEN - offset - len_bytes,
                            ssl->f_rng, ssl->p_rng ) ) != 0 )
    {
        SSL_DEBUG_RET( 1, "rsa_pkcs1_encrypt", ret );
        return( ret );
    }

#if defined(POLARSSL_SSL_PROTO_TLS1) || defined(POLARSSL_SSL_PROTO_TLS1_1) || \
    defined(POLARSSL_SSL_PROTO_TLS1_2)
    if( len_bytes == 2 )
    {
        ssl->out_msg[offset+0] = (unsigned char)( *olen >> 8 );
        ssl->out_msg[offset+1] = (unsigned char)( *olen      );
        *olen += 2;
    }
#endif

    return( 0 );
}
#endif /* POLARSSL_KEY_EXCHANGE_RSA_ENABLED ||
          POLARSSL_KEY_EXCHANGE_RSA_PSK_ENABLED */

#if defined(POLARSSL_SSL_PROTO_TLS1_2)
#if defined(POLARSSL_KEY_EXCHANGE_DHE_RSA_ENABLED) ||                       \
    defined(POLARSSL_KEY_EXCHANGE_ECDHE_RSA_ENABLED) ||                     \
    defined(POLARSSL_KEY_EXCHANGE_ECDHE_ECDSA_ENABLED)
static int ssl_parse_signature_algorithm( ssl_context *ssl,
                                          unsigned char **p,
                                          unsigned char *end,
                                          md_type_t *md_alg,
                                          pk_type_t *pk_alg )
{
    ((void) ssl);
    *md_alg = POLARSSL_MD_NONE;
    *pk_alg = POLARSSL_PK_NONE;

    /* Only in TLS 1.2 */
    if( ssl->minor_ver != SSL_MINOR_VERSION_3 )
    {
        return( 0 );
    }

    if( (*p) + 2 > end )
        return( POLARSSL_ERR_SSL_BAD_HS_SERVER_KEY_EXCHANGE );

    /*
     * Get hash algorithm
     */
    if( ( *md_alg = ssl_md_alg_from_hash( (*p)[0] ) ) == POLARSSL_MD_NONE )
    {
        SSL_DEBUG_MSG( 2, ( "Server used unsupported "
                            "HashAlgorithm %d", *(p)[0] ) );
        return( POLARSSL_ERR_SSL_BAD_HS_SERVER_KEY_EXCHANGE );
    }

    /*
     * Get signature algorithm
     */
    if( ( *pk_alg = ssl_pk_alg_from_sig( (*p)[1] ) ) == POLARSSL_PK_NONE )
    {
        SSL_DEBUG_MSG( 2, ( "server used unsupported "
                            "SignatureAlgorithm %d", (*p)[1] ) );
        return( POLARSSL_ERR_SSL_BAD_HS_SERVER_KEY_EXCHANGE );
    }

    SSL_DEBUG_MSG( 2, ( "Server used SignatureAlgorithm %d", (*p)[1] ) );
    SSL_DEBUG_MSG( 2, ( "Server used HashAlgorithm %d", (*p)[0] ) );
    *p += 2;

    return( 0 );
}
#endif /* POLARSSL_KEY_EXCHANGE_DHE_RSA_ENABLED ||
          POLARSSL_KEY_EXCHANGE_ECDHE_RSA_ENABLED ||
          POLARSSL_KEY_EXCHANGE_ECDHE_ECDSA_ENABLED */
#endif /* POLARSSL_SSL_PROTO_TLS1_2 */


#if defined(POLARSSL_KEY_EXCHANGE_ECDH_RSA_ENABLED) || \
    defined(POLARSSL_KEY_EXCHANGE_ECDH_ECDSA_ENABLED)
static int ssl_get_ecdh_params_from_cert( ssl_context *ssl )
{
    int ret;
    const ecp_keypair *peer_key;

    if( ! pk_can_do( &ssl->session_negotiate->peer_cert->pk,
                     POLARSSL_PK_ECKEY ) )
    {
        SSL_DEBUG_MSG( 1, ( "server key not ECDH capable" ) );
        return( POLARSSL_ERR_SSL_PK_TYPE_MISMATCH );
    }

    peer_key = pk_ec( ssl->session_negotiate->peer_cert->pk );

    if( ( ret = ecdh_get_params( &ssl->handshake->ecdh_ctx, peer_key,
                                 POLARSSL_ECDH_THEIRS ) ) != 0 )
    {
        SSL_DEBUG_RET( 1, ( "ecdh_get_params" ), ret );
        return( ret );
    }

    if( ssl_check_server_ecdh_params( ssl ) != 0 )
    {
        SSL_DEBUG_MSG( 1, ( "bad server certificate (ECDH curve)" ) );
        return( POLARSSL_ERR_SSL_BAD_HS_CERTIFICATE );
    }

    return( ret );
}
#endif /* POLARSSL_KEY_EXCHANGE_ECDH_RSA_ENABLED) ||
          POLARSSL_KEY_EXCHANGE_ECDH_ECDSA_ENABLED */

static int ssl_parse_server_key_exchange( ssl_context *ssl )
{
    int ret;
    const ssl_ciphersuite_t *ciphersuite_info = ssl->transform_negotiate->ciphersuite_info;
    unsigned char *p, *end;

    SSL_DEBUG_MSG( 2, ( "=> parse server key exchange" ) );

#if defined(POLARSSL_KEY_EXCHANGE_RSA_ENABLED)
    if( ciphersuite_info->key_exchange == POLARSSL_KEY_EXCHANGE_RSA )
    {
        SSL_DEBUG_MSG( 2, ( "<= skip parse server key exchange" ) );
        ssl->state++;
        return( 0 );
    }
    ((void) p);
    ((void) end);
#endif

#if defined(POLARSSL_KEY_EXCHANGE_ECDH_RSA_ENABLED) || \
    defined(POLARSSL_KEY_EXCHANGE_ECDH_ECDSA_ENABLED)
    if( ciphersuite_info->key_exchange == POLARSSL_KEY_EXCHANGE_ECDH_RSA ||
        ciphersuite_info->key_exchange == POLARSSL_KEY_EXCHANGE_ECDH_ECDSA )
    {
        if( ( ret = ssl_get_ecdh_params_from_cert( ssl ) ) != 0 )
        {
            SSL_DEBUG_RET( 1, "ssl_get_ecdh_params_from_cert", ret );
            return( ret );
        }

        SSL_DEBUG_MSG( 2, ( "<= skip parse server key exchange" ) );
        ssl->state++;
        return( 0 );
    }
    ((void) p);
    ((void) end);
#endif /* POLARSSL_KEY_EXCHANGE_ECDH_RSA_ENABLED ||
          POLARSSL_KEY_EXCHANGE_ECDH_ECDSA_ENABLED */

    if( ( ret = ssl_read_record( ssl ) ) != 0 )
    {
        SSL_DEBUG_RET( 1, "ssl_read_record", ret );
        return( ret );
    }

    if( ssl->in_msgtype != SSL_MSG_HANDSHAKE )
    {
        SSL_DEBUG_MSG( 1, ( "bad server key exchange message" ) );
        return( POLARSSL_ERR_SSL_UNEXPECTED_MESSAGE );
    }

    /*
     * ServerKeyExchange may be skipped with PSK and RSA-PSK when the server
     * doesn't use a psk_identity_hint
     */
    if( ssl->in_msg[0] != SSL_HS_SERVER_KEY_EXCHANGE )
    {
        if( ciphersuite_info->key_exchange == POLARSSL_KEY_EXCHANGE_PSK ||
            ciphersuite_info->key_exchange == POLARSSL_KEY_EXCHANGE_RSA_PSK )
        {
            ssl->record_read = 1;
            goto exit;
        }

        SSL_DEBUG_MSG( 1, ( "bad server key exchange message" ) );
        return( POLARSSL_ERR_SSL_UNEXPECTED_MESSAGE );
    }

    p   = ssl->in_msg + ssl_hs_hdr_len( ssl );
    end = ssl->in_msg + ssl->in_hslen;
    SSL_DEBUG_BUF( 3,   "server key exchange", p, end - p );

#if defined(POLARSSL_KEY_EXCHANGE__SOME__PSK_ENABLED)
    if( ciphersuite_info->key_exchange == POLARSSL_KEY_EXCHANGE_PSK ||
        ciphersuite_info->key_exchange == POLARSSL_KEY_EXCHANGE_RSA_PSK ||
        ciphersuite_info->key_exchange == POLARSSL_KEY_EXCHANGE_DHE_PSK ||
        ciphersuite_info->key_exchange == POLARSSL_KEY_EXCHANGE_ECDHE_PSK )
    {
        if( ssl_parse_server_psk_hint( ssl, &p, end ) != 0 )
        {
            SSL_DEBUG_MSG( 1, ( "bad server key exchange message" ) );
            return( POLARSSL_ERR_SSL_BAD_HS_SERVER_KEY_EXCHANGE );
        }
    } /* FALLTROUGH */
#endif /* POLARSSL_KEY_EXCHANGE__SOME__PSK_ENABLED */

#if defined(POLARSSL_KEY_EXCHANGE_PSK_ENABLED) ||                       \
    defined(POLARSSL_KEY_EXCHANGE_RSA_PSK_ENABLED)
    if( ciphersuite_info->key_exchange == POLARSSL_KEY_EXCHANGE_PSK ||
        ciphersuite_info->key_exchange == POLARSSL_KEY_EXCHANGE_RSA_PSK )
        ; /* nothing more to do */
    else
#endif /* POLARSSL_KEY_EXCHANGE_PSK_ENABLED ||
          POLARSSL_KEY_EXCHANGE_RSA_PSK_ENABLED */
#if defined(POLARSSL_KEY_EXCHANGE_DHE_RSA_ENABLED) ||                       \
    defined(POLARSSL_KEY_EXCHANGE_DHE_PSK_ENABLED)
    if( ciphersuite_info->key_exchange == POLARSSL_KEY_EXCHANGE_DHE_RSA ||
        ciphersuite_info->key_exchange == POLARSSL_KEY_EXCHANGE_DHE_PSK )
    {
        if( ssl_parse_server_dh_params( ssl, &p, end ) != 0 )
        {
            SSL_DEBUG_MSG( 1, ( "bad server key exchange message" ) );
            return( POLARSSL_ERR_SSL_BAD_HS_SERVER_KEY_EXCHANGE );
        }
    }
    else
#endif /* POLARSSL_KEY_EXCHANGE_DHE_RSA_ENABLED ||
          POLARSSL_KEY_EXCHANGE_DHE_PSK_ENABLED */
#if defined(POLARSSL_KEY_EXCHANGE_ECDHE_RSA_ENABLED) ||                     \
    defined(POLARSSL_KEY_EXCHANGE_ECDHE_PSK_ENABLED) ||                     \
    defined(POLARSSL_KEY_EXCHANGE_ECDHE_ECDSA_ENABLED)
    if( ciphersuite_info->key_exchange == POLARSSL_KEY_EXCHANGE_ECDHE_RSA ||
        ciphersuite_info->key_exchange == POLARSSL_KEY_EXCHANGE_ECDHE_PSK ||
        ciphersuite_info->key_exchange == POLARSSL_KEY_EXCHANGE_ECDHE_ECDSA )
    {
        if( ssl_parse_server_ecdh_params( ssl, &p, end ) != 0 )
        {
            SSL_DEBUG_MSG( 1, ( "bad server key exchange message" ) );
            return( POLARSSL_ERR_SSL_BAD_HS_SERVER_KEY_EXCHANGE );
        }
    }
    else
#endif /* POLARSSL_KEY_EXCHANGE_ECDHE_RSA_ENABLED ||
          POLARSSL_KEY_EXCHANGE_ECDHE_PSK_ENABLED ||
          POLARSSL_KEY_EXCHANGE_ECDHE_ECDSA_ENABLED */
    {
        SSL_DEBUG_MSG( 1, ( "should never happen" ) );
        return( POLARSSL_ERR_SSL_INTERNAL_ERROR );
    }

#if defined(POLARSSL_KEY_EXCHANGE_DHE_RSA_ENABLED) ||                       \
    defined(POLARSSL_KEY_EXCHANGE_ECDHE_RSA_ENABLED) ||                     \
    defined(POLARSSL_KEY_EXCHANGE_ECDHE_ECDSA_ENABLED)
    if( ciphersuite_info->key_exchange == POLARSSL_KEY_EXCHANGE_DHE_RSA ||
        ciphersuite_info->key_exchange == POLARSSL_KEY_EXCHANGE_ECDHE_RSA ||
        ciphersuite_info->key_exchange == POLARSSL_KEY_EXCHANGE_ECDHE_ECDSA )
    {
        size_t sig_len, hashlen;
        unsigned char hash[64];
        md_type_t md_alg = POLARSSL_MD_NONE;
        pk_type_t pk_alg = POLARSSL_PK_NONE;
        unsigned char *params = ssl->in_msg + ssl_hs_hdr_len( ssl );
        size_t params_len = p - params;

        /*
         * Handle the digitally-signed structure
         */
#if defined(POLARSSL_SSL_PROTO_TLS1_2)
        if( ssl->minor_ver == SSL_MINOR_VERSION_3 )
        {
            if( ssl_parse_signature_algorithm( ssl, &p, end,
                                               &md_alg, &pk_alg ) != 0 )
            {
                SSL_DEBUG_MSG( 1, ( "bad server key exchange message" ) );
                return( POLARSSL_ERR_SSL_BAD_HS_SERVER_KEY_EXCHANGE );
            }

            if( pk_alg != ssl_get_ciphersuite_sig_pk_alg( ciphersuite_info ) )
            {
                SSL_DEBUG_MSG( 1, ( "bad server key exchange message" ) );
                return( POLARSSL_ERR_SSL_BAD_HS_SERVER_KEY_EXCHANGE );
            }
        }
        else
#endif /* POLARSSL_SSL_PROTO_TLS1_2 */
#if defined(POLARSSL_SSL_PROTO_SSL3) || defined(POLARSSL_SSL_PROTO_TLS1) || \
    defined(POLARSSL_SSL_PROTO_TLS1_1)
        if( ssl->minor_ver < SSL_MINOR_VERSION_3 )
        {
            pk_alg = ssl_get_ciphersuite_sig_pk_alg( ciphersuite_info );

            /* Default hash for ECDSA is SHA-1 */
            if( pk_alg == POLARSSL_PK_ECDSA && md_alg == POLARSSL_MD_NONE )
                md_alg = POLARSSL_MD_SHA1;
        }
        else
#endif
        {
            SSL_DEBUG_MSG( 1, ( "should never happen" ) );
            return( POLARSSL_ERR_SSL_INTERNAL_ERROR );
        }

        /*
         * Read signature
         */
        sig_len = ( p[0] << 8 ) | p[1];
        p += 2;

        if( end != p + sig_len )
        {
            SSL_DEBUG_MSG( 1, ( "bad server key exchange message" ) );
            return( POLARSSL_ERR_SSL_BAD_HS_SERVER_KEY_EXCHANGE );
        }

        SSL_DEBUG_BUF( 3, "signature", p, sig_len );

        /*
         * Compute the hash that has been signed
         */
#if defined(POLARSSL_SSL_PROTO_SSL3) || defined(POLARSSL_SSL_PROTO_TLS1) || \
    defined(POLARSSL_SSL_PROTO_TLS1_1)
        if( md_alg == POLARSSL_MD_NONE )
        {
            md5_context md5;
            sha1_context sha1;

            md5_init(  &md5  );
            sha1_init( &sha1 );

            hashlen = 36;

            /*
             * digitally-signed struct {
             *     opaque md5_hash[16];
             *     opaque sha_hash[20];
             * };
             *
             * md5_hash
             *     MD5(ClientHello.random + ServerHello.random
             *                            + ServerParams);
             * sha_hash
             *     SHA(ClientHello.random + ServerHello.random
             *                            + ServerParams);
             */
            md5_starts( &md5 );
            md5_update( &md5, ssl->handshake->randbytes, 64 );
            md5_update( &md5, params, params_len );
            md5_finish( &md5, hash );

            sha1_starts( &sha1 );
            sha1_update( &sha1, ssl->handshake->randbytes, 64 );
            sha1_update( &sha1, params, params_len );
            sha1_finish( &sha1, hash + 16 );

            md5_free(  &md5  );
            sha1_free( &sha1 );
        }
        else
#endif /* POLARSSL_SSL_PROTO_SSL3 || POLARSSL_SSL_PROTO_TLS1 || \
          POLARSSL_SSL_PROTO_TLS1_1 */
#if defined(POLARSSL_SSL_PROTO_TLS1) || defined(POLARSSL_SSL_PROTO_TLS1_1) || \
    defined(POLARSSL_SSL_PROTO_TLS1_2)
        if( md_alg != POLARSSL_MD_NONE )
        {
            md_context_t ctx;

            md_init( &ctx );

            /* Info from md_alg will be used instead */
            hashlen = 0;

            /*
             * digitally-signed struct {
             *     opaque client_random[32];
             *     opaque server_random[32];
             *     ServerDHParams params;
             * };
             */
            if( ( ret = md_init_ctx( &ctx,
                                     md_info_from_type( md_alg ) ) ) != 0 )
            {
                SSL_DEBUG_RET( 1, "md_init_ctx", ret );
                return( ret );
            }

            md_starts( &ctx );
            md_update( &ctx, ssl->handshake->randbytes, 64 );
            md_update( &ctx, params, params_len );
            md_finish( &ctx, hash );
            md_free( &ctx );
        }
        else
#endif /* POLARSSL_SSL_PROTO_TLS1 || POLARSSL_SSL_PROTO_TLS1_1 || \
          POLARSSL_SSL_PROTO_TLS1_2 */
        {
            SSL_DEBUG_MSG( 1, ( "should never happen" ) );
            return( POLARSSL_ERR_SSL_INTERNAL_ERROR );
        }

        SSL_DEBUG_BUF( 3, "parameters hash", hash, hashlen != 0 ? hashlen :
                (unsigned int) ( md_info_from_type( md_alg ) )->size );

        /*
         * Verify signature
         */
        if( ! pk_can_do( &ssl->session_negotiate->peer_cert->pk, pk_alg ) )
        {
            SSL_DEBUG_MSG( 1, ( "bad server key exchange message" ) );
            return( POLARSSL_ERR_SSL_PK_TYPE_MISMATCH );
        }

        if( ( ret = pk_verify( &ssl->session_negotiate->peer_cert->pk,
                               md_alg, hash, hashlen, p, sig_len ) ) != 0 )
        {
            SSL_DEBUG_RET( 1, "pk_verify", ret );
            return( ret );
        }
    }
#endif /* POLARSSL_KEY_EXCHANGE_DHE_RSA_ENABLED ||
          POLARSSL_KEY_EXCHANGE_ECDHE_RSA_ENABLED ||
          POLARSSL_KEY_EXCHANGE_ECDHE_ECDSA_ENABLED */

exit:
    ssl->state++;

    SSL_DEBUG_MSG( 2, ( "<= parse server key exchange" ) );

    return( 0 );
}

#if !defined(POLARSSL_KEY_EXCHANGE_RSA_ENABLED)       && \
    !defined(POLARSSL_KEY_EXCHANGE_DHE_RSA_ENABLED)   && \
    !defined(POLARSSL_KEY_EXCHANGE_ECDHE_RSA_ENABLED) && \
    !defined(POLARSSL_KEY_EXCHANGE_ECDHE_ECDSA_ENABLED)
static int ssl_parse_certificate_request( ssl_context *ssl )
{
    const ssl_ciphersuite_t *ciphersuite_info = ssl->transform_negotiate->ciphersuite_info;

    SSL_DEBUG_MSG( 2, ( "=> parse certificate request" ) );

    if( ciphersuite_info->key_exchange == POLARSSL_KEY_EXCHANGE_PSK ||
        ciphersuite_info->key_exchange == POLARSSL_KEY_EXCHANGE_RSA_PSK ||
        ciphersuite_info->key_exchange == POLARSSL_KEY_EXCHANGE_DHE_PSK ||
        ciphersuite_info->key_exchange == POLARSSL_KEY_EXCHANGE_ECDHE_PSK )
    {
        SSL_DEBUG_MSG( 2, ( "<= skip parse certificate request" ) );
        ssl->state++;
        return( 0 );
    }

    SSL_DEBUG_MSG( 1, ( "should never happen" ) );
    return( POLARSSL_ERR_SSL_INTERNAL_ERROR );
}
#else
static int ssl_parse_certificate_request( ssl_context *ssl )
{
    int ret;
    unsigned char *buf, *p;
    size_t n = 0, m = 0;
    size_t cert_type_len = 0, dn_len = 0;
    const ssl_ciphersuite_t *ciphersuite_info = ssl->transform_negotiate->ciphersuite_info;

    SSL_DEBUG_MSG( 2, ( "=> parse certificate request" ) );

    if( ciphersuite_info->key_exchange == POLARSSL_KEY_EXCHANGE_PSK ||
        ciphersuite_info->key_exchange == POLARSSL_KEY_EXCHANGE_RSA_PSK ||
        ciphersuite_info->key_exchange == POLARSSL_KEY_EXCHANGE_DHE_PSK ||
        ciphersuite_info->key_exchange == POLARSSL_KEY_EXCHANGE_ECDHE_PSK )
    {
        SSL_DEBUG_MSG( 2, ( "<= skip parse certificate request" ) );
        ssl->state++;
        return( 0 );
    }

    if( ssl->record_read == 0 )
    {
        if( ( ret = ssl_read_record( ssl ) ) != 0 )
        {
            SSL_DEBUG_RET( 1, "ssl_read_record", ret );
            return( ret );
        }

        if( ssl->in_msgtype != SSL_MSG_HANDSHAKE )
        {
            SSL_DEBUG_MSG( 1, ( "bad certificate request message" ) );
            return( POLARSSL_ERR_SSL_UNEXPECTED_MESSAGE );
        }

        ssl->record_read = 1;
    }

    ssl->client_auth = 0;
    ssl->state++;

    if( ssl->in_msg[0] == SSL_HS_CERTIFICATE_REQUEST )
        ssl->client_auth++;

    SSL_DEBUG_MSG( 3, ( "got %s certificate request",
                        ssl->client_auth ? "a" : "no" ) );

    if( ssl->client_auth == 0 )
        goto exit;

    ssl->record_read = 0;

    // TODO: handshake_failure alert for an anonymous server to request
    // client authentication

    /*
     *  struct {
     *      ClientCertificateType certificate_types<1..2^8-1>;
     *      SignatureAndHashAlgorithm
     *        supported_signature_algorithms<2^16-1>; -- TLS 1.2 only
     *      DistinguishedName certificate_authorities<0..2^16-1>;
     *  } CertificateRequest;
     */
    buf = ssl->in_msg;

    // Retrieve cert types
    //
    cert_type_len = buf[ssl_hs_hdr_len( ssl )];
    n = cert_type_len;

    if( ssl->in_hslen < ssl_hs_hdr_len( ssl ) + 2 + n )
    {
        SSL_DEBUG_MSG( 1, ( "bad certificate request message" ) );
        return( POLARSSL_ERR_SSL_BAD_HS_CERTIFICATE_REQUEST );
    }

    p = buf + ssl_hs_hdr_len( ssl ) + 1;
    while( cert_type_len > 0 )
    {
#if defined(POLARSSL_RSA_C)
        if( *p == SSL_CERT_TYPE_RSA_SIGN &&
            pk_can_do( ssl_own_key( ssl ), POLARSSL_PK_RSA ) )
        {
            ssl->handshake->cert_type = SSL_CERT_TYPE_RSA_SIGN;
            break;
        }
        else
#endif
#if defined(POLARSSL_ECDSA_C)
        if( *p == SSL_CERT_TYPE_ECDSA_SIGN &&
            pk_can_do( ssl_own_key( ssl ), POLARSSL_PK_ECDSA ) )
        {
            ssl->handshake->cert_type = SSL_CERT_TYPE_ECDSA_SIGN;
            break;
        }
        else
#endif
        {
            ; /* Unsupported cert type, ignore */
        }

        cert_type_len--;
        p++;
    }

#if defined(POLARSSL_SSL_PROTO_TLS1_2)
    if( ssl->minor_ver == SSL_MINOR_VERSION_3 )
    {
        /* Ignored, see comments about hash in write_certificate_verify */
        // TODO: should check the signature part against our pk_key though
        size_t sig_alg_len = ( ( buf[ssl_hs_hdr_len( ssl ) + 1 + n] <<  8 )
                             | ( buf[ssl_hs_hdr_len( ssl ) + 2 + n]       ) );

        p = buf + ssl_hs_hdr_len( ssl ) + 3 + n;
        m += 2;
        n += sig_alg_len;

        if( ssl->in_hslen < ssl_hs_hdr_len( ssl ) + 2 + n )
        {
            SSL_DEBUG_MSG( 1, ( "bad certificate request message" ) );
            return( POLARSSL_ERR_SSL_BAD_HS_CERTIFICATE_REQUEST );
        }
    }
#endif /* POLARSSL_SSL_PROTO_TLS1_2 */

    /* Ignore certificate_authorities, we only have one cert anyway */
    // TODO: should not send cert if no CA matches
    dn_len = ( ( buf[ssl_hs_hdr_len( ssl ) + 1 + m + n] <<  8 )
             | ( buf[ssl_hs_hdr_len( ssl ) + 2 + m + n]       ) );

    n += dn_len;
    if( ssl->in_hslen != ssl_hs_hdr_len( ssl ) + 3 + m + n )
    {
        SSL_DEBUG_MSG( 1, ( "bad certificate request message" ) );
        return( POLARSSL_ERR_SSL_BAD_HS_CERTIFICATE_REQUEST );
    }

exit:
    SSL_DEBUG_MSG( 2, ( "<= parse certificate request" ) );

    return( 0 );
}
#endif /* !POLARSSL_KEY_EXCHANGE_RSA_ENABLED &&
          !POLARSSL_KEY_EXCHANGE_DHE_RSA_ENABLED &&
          !POLARSSL_KEY_EXCHANGE_ECDHE_RSA_ENABLED &&
          !POLARSSL_KEY_EXCHANGE_ECDHE_ECDSA_ENABLED */

static int ssl_parse_server_hello_done( ssl_context *ssl )
{
    int ret;

    SSL_DEBUG_MSG( 2, ( "=> parse server hello done" ) );

    if( ssl->record_read == 0 )
    {
        if( ( ret = ssl_read_record( ssl ) ) != 0 )
        {
            SSL_DEBUG_RET( 1, "ssl_read_record", ret );
            return( ret );
        }

        if( ssl->in_msgtype != SSL_MSG_HANDSHAKE )
        {
            SSL_DEBUG_MSG( 1, ( "bad server hello done message" ) );
            return( POLARSSL_ERR_SSL_UNEXPECTED_MESSAGE );
        }
    }
    ssl->record_read = 0;

    if( ssl->in_hslen  != ssl_hs_hdr_len( ssl ) ||
        ssl->in_msg[0] != SSL_HS_SERVER_HELLO_DONE )
    {
        SSL_DEBUG_MSG( 1, ( "bad server hello done message" ) );
        return( POLARSSL_ERR_SSL_BAD_HS_SERVER_HELLO_DONE );
    }

    ssl->state++;

#if defined(POLARSSL_SSL_PROTO_DTLS)
    if( ssl->transport == SSL_TRANSPORT_DATAGRAM )
        ssl_recv_flight_completed( ssl );
#endif

    SSL_DEBUG_MSG( 2, ( "<= parse server hello done" ) );

    return( 0 );
}

static int ssl_write_client_key_exchange( ssl_context *ssl )
{
    int ret;
    size_t i, n;
    const ssl_ciphersuite_t *ciphersuite_info = ssl->transform_negotiate->ciphersuite_info;

    SSL_DEBUG_MSG( 2, ( "=> write client key exchange" ) );

#if defined(POLARSSL_KEY_EXCHANGE_DHE_RSA_ENABLED)
    if( ciphersuite_info->key_exchange == POLARSSL_KEY_EXCHANGE_DHE_RSA )
    {
        /*
         * DHM key exchange -- send G^X mod P
         */
        n = ssl->handshake->dhm_ctx.len;

        ssl->out_msg[4] = (unsigned char)( n >> 8 );
        ssl->out_msg[5] = (unsigned char)( n      );
        i = 6;

        ret = dhm_make_public( &ssl->handshake->dhm_ctx,
                                (int) mpi_size( &ssl->handshake->dhm_ctx.P ),
                               &ssl->out_msg[i], n,
                                ssl->f_rng, ssl->p_rng );
        if( ret != 0 )
        {
            SSL_DEBUG_RET( 1, "dhm_make_public", ret );
            return( ret );
        }

        SSL_DEBUG_MPI( 3, "DHM: X ", &ssl->handshake->dhm_ctx.X  );
        SSL_DEBUG_MPI( 3, "DHM: GX", &ssl->handshake->dhm_ctx.GX );

        ssl->handshake->pmslen = POLARSSL_PREMASTER_SIZE;

        if( ( ret = dhm_calc_secret( &ssl->handshake->dhm_ctx,
                                      ssl->handshake->premaster,
                                     &ssl->handshake->pmslen,
                                      ssl->f_rng, ssl->p_rng ) ) != 0 )
        {
            SSL_DEBUG_RET( 1, "dhm_calc_secret", ret );
            return( ret );
        }

        SSL_DEBUG_MPI( 3, "DHM: K ", &ssl->handshake->dhm_ctx.K  );
    }
    else
#endif /* POLARSSL_KEY_EXCHANGE_DHE_RSA_ENABLED */
#if defined(POLARSSL_KEY_EXCHANGE_ECDHE_RSA_ENABLED) ||                     \
    defined(POLARSSL_KEY_EXCHANGE_ECDHE_ECDSA_ENABLED) ||                   \
    defined(POLARSSL_KEY_EXCHANGE_ECDH_RSA_ENABLED) ||                      \
    defined(POLARSSL_KEY_EXCHANGE_ECDH_ECDSA_ENABLED)
    if( ciphersuite_info->key_exchange == POLARSSL_KEY_EXCHANGE_ECDHE_RSA ||
        ciphersuite_info->key_exchange == POLARSSL_KEY_EXCHANGE_ECDHE_ECDSA ||
        ciphersuite_info->key_exchange == POLARSSL_KEY_EXCHANGE_ECDH_RSA ||
        ciphersuite_info->key_exchange == POLARSSL_KEY_EXCHANGE_ECDH_ECDSA )
    {
        /*
         * ECDH key exchange -- send client public value
         */
        i = 4;

        ret = ecdh_make_public( &ssl->handshake->ecdh_ctx,
                                &n,
                                &ssl->out_msg[i], 1000,
                                ssl->f_rng, ssl->p_rng );
        if( ret != 0 )
        {
            SSL_DEBUG_RET( 1, "ecdh_make_public", ret );
            return( ret );
        }

        SSL_DEBUG_ECP( 3, "ECDH: Q", &ssl->handshake->ecdh_ctx.Q );

        if( ( ret = ecdh_calc_secret( &ssl->handshake->ecdh_ctx,
                                      &ssl->handshake->pmslen,
                                       ssl->handshake->premaster,
                                       POLARSSL_MPI_MAX_SIZE,
                                       ssl->f_rng, ssl->p_rng ) ) != 0 )
        {
            SSL_DEBUG_RET( 1, "ecdh_calc_secret", ret );
            return( ret );
        }

        SSL_DEBUG_MPI( 3, "ECDH: z", &ssl->handshake->ecdh_ctx.z );
    }
    else
#endif /* POLARSSL_KEY_EXCHANGE_ECDHE_RSA_ENABLED ||
          POLARSSL_KEY_EXCHANGE_ECDHE_ECDSA_ENABLED ||
          POLARSSL_KEY_EXCHANGE_ECDH_RSA_ENABLED ||
          POLARSSL_KEY_EXCHANGE_ECDH_ECDSA_ENABLED */
#if defined(POLARSSL_KEY_EXCHANGE__SOME__PSK_ENABLED)
    if( ciphersuite_info->key_exchange == POLARSSL_KEY_EXCHANGE_PSK ||
        ciphersuite_info->key_exchange == POLARSSL_KEY_EXCHANGE_RSA_PSK ||
        ciphersuite_info->key_exchange == POLARSSL_KEY_EXCHANGE_DHE_PSK ||
        ciphersuite_info->key_exchange == POLARSSL_KEY_EXCHANGE_ECDHE_PSK )
    {
        /*
         * opaque psk_identity<0..2^16-1>;
         */
        if( ssl->psk == NULL || ssl->psk_identity == NULL )
            return( POLARSSL_ERR_SSL_PRIVATE_KEY_REQUIRED );

        i = 4;
        n = ssl->psk_identity_len;
        ssl->out_msg[i++] = (unsigned char)( n >> 8 );
        ssl->out_msg[i++] = (unsigned char)( n      );

        memcpy( ssl->out_msg + i, ssl->psk_identity, ssl->psk_identity_len );
        i += ssl->psk_identity_len;

#if defined(POLARSSL_KEY_EXCHANGE_PSK_ENABLED)
        if( ciphersuite_info->key_exchange == POLARSSL_KEY_EXCHANGE_PSK )
        {
            n = 0;
        }
        else
#endif
#if defined(POLARSSL_KEY_EXCHANGE_RSA_PSK_ENABLED)
        if( ciphersuite_info->key_exchange == POLARSSL_KEY_EXCHANGE_RSA_PSK )
        {
            if( ( ret = ssl_write_encrypted_pms( ssl, i, &n, 2 ) ) != 0 )
                return( ret );
        }
        else
#endif
#if defined(POLARSSL_KEY_EXCHANGE_DHE_PSK_ENABLED)
        if( ciphersuite_info->key_exchange == POLARSSL_KEY_EXCHANGE_DHE_PSK )
        {
            /*
             * ClientDiffieHellmanPublic public (DHM send G^X mod P)
             */
            n = ssl->handshake->dhm_ctx.len;
            ssl->out_msg[i++] = (unsigned char)( n >> 8 );
            ssl->out_msg[i++] = (unsigned char)( n      );

            ret = dhm_make_public( &ssl->handshake->dhm_ctx,
                    (int) mpi_size( &ssl->handshake->dhm_ctx.P ),
                    &ssl->out_msg[i], n,
                    ssl->f_rng, ssl->p_rng );
            if( ret != 0 )
            {
                SSL_DEBUG_RET( 1, "dhm_make_public", ret );
                return( ret );
            }
        }
        else
#endif /* POLARSSL_KEY_EXCHANGE_DHE_PSK_ENABLED */
#if defined(POLARSSL_KEY_EXCHANGE_ECDHE_PSK_ENABLED)
        if( ciphersuite_info->key_exchange == POLARSSL_KEY_EXCHANGE_ECDHE_PSK )
        {
            /*
             * ClientECDiffieHellmanPublic public;
             */
            ret = ecdh_make_public( &ssl->handshake->ecdh_ctx, &n,
                    &ssl->out_msg[i], SSL_MAX_CONTENT_LEN - i,
                    ssl->f_rng, ssl->p_rng );
            if( ret != 0 )
            {
                SSL_DEBUG_RET( 1, "ecdh_make_public", ret );
                return( ret );
            }

            SSL_DEBUG_ECP( 3, "ECDH: Q", &ssl->handshake->ecdh_ctx.Q );
        }
        else
#endif /* POLARSSL_KEY_EXCHANGE_ECDHE_PSK_ENABLED */
        {
            SSL_DEBUG_MSG( 1, ( "should never happen" ) );
            return( POLARSSL_ERR_SSL_INTERNAL_ERROR );
        }

        if( ( ret = ssl_psk_derive_premaster( ssl,
                        ciphersuite_info->key_exchange ) ) != 0 )
        {
            SSL_DEBUG_RET( 1, "ssl_psk_derive_premaster", ret );
            return( ret );
        }
    }
    else
#endif /* POLARSSL_KEY_EXCHANGE__SOME__PSK_ENABLED */
#if defined(POLARSSL_KEY_EXCHANGE_RSA_ENABLED)
    if( ciphersuite_info->key_exchange == POLARSSL_KEY_EXCHANGE_RSA )
    {
        i = 4;
        if( ( ret = ssl_write_encrypted_pms( ssl, i, &n, 0 ) ) != 0 )
            return( ret );
    }
    else
#endif /* POLARSSL_KEY_EXCHANGE_RSA_ENABLED */
    {
        ((void) ciphersuite_info);
        SSL_DEBUG_MSG( 1, ( "should never happen" ) );
        return( POLARSSL_ERR_SSL_INTERNAL_ERROR );
    }

    ssl->out_msglen  = i + n;
    ssl->out_msgtype = SSL_MSG_HANDSHAKE;
    ssl->out_msg[0]  = SSL_HS_CLIENT_KEY_EXCHANGE;

    ssl->state++;

    if( ( ret = ssl_write_record( ssl ) ) != 0 )
    {
        SSL_DEBUG_RET( 1, "ssl_write_record", ret );
        return( ret );
    }

    SSL_DEBUG_MSG( 2, ( "<= write client key exchange" ) );

    return( 0 );
}

#if !defined(POLARSSL_KEY_EXCHANGE_RSA_ENABLED)       && \
    !defined(POLARSSL_KEY_EXCHANGE_DHE_RSA_ENABLED)   && \
    !defined(POLARSSL_KEY_EXCHANGE_ECDHE_RSA_ENABLED) && \
    !defined(POLARSSL_KEY_EXCHANGE_ECDHE_ECDSA_ENABLED)
static int ssl_write_certificate_verify( ssl_context *ssl )
{
    const ssl_ciphersuite_t *ciphersuite_info = ssl->transform_negotiate->ciphersuite_info;
    int ret;

    SSL_DEBUG_MSG( 2, ( "=> write certificate verify" ) );

    if( ( ret = ssl_derive_keys( ssl ) ) != 0 )
    {
        SSL_DEBUG_RET( 1, "ssl_derive_keys", ret );
        return( ret );
    }

    if( ciphersuite_info->key_exchange == POLARSSL_KEY_EXCHANGE_PSK ||
        ciphersuite_info->key_exchange == POLARSSL_KEY_EXCHANGE_RSA_PSK ||
        ciphersuite_info->key_exchange == POLARSSL_KEY_EXCHANGE_ECDHE_PSK ||
        ciphersuite_info->key_exchange == POLARSSL_KEY_EXCHANGE_DHE_PSK )
    {
        SSL_DEBUG_MSG( 2, ( "<= skip write certificate verify" ) );
        ssl->state++;
        return( 0 );
    }

    SSL_DEBUG_MSG( 1, ( "should never happen" ) );
    return( POLARSSL_ERR_SSL_INTERNAL_ERROR );
}
#else
static int ssl_write_certificate_verify( ssl_context *ssl )
{
    int ret = POLARSSL_ERR_SSL_FEATURE_UNAVAILABLE;
    const ssl_ciphersuite_t *ciphersuite_info = ssl->transform_negotiate->ciphersuite_info;
    size_t n = 0, offset = 0;
    unsigned char hash[48];
    unsigned char *hash_start = hash;
    md_type_t md_alg = POLARSSL_MD_NONE;
    unsigned int hashlen;

    SSL_DEBUG_MSG( 2, ( "=> write certificate verify" ) );

    if( ( ret = ssl_derive_keys( ssl ) ) != 0 )
    {
        SSL_DEBUG_RET( 1, "ssl_derive_keys", ret );
        return( ret );
    }

    if( ciphersuite_info->key_exchange == POLARSSL_KEY_EXCHANGE_PSK ||
        ciphersuite_info->key_exchange == POLARSSL_KEY_EXCHANGE_RSA_PSK ||
        ciphersuite_info->key_exchange == POLARSSL_KEY_EXCHANGE_ECDHE_PSK ||
        ciphersuite_info->key_exchange == POLARSSL_KEY_EXCHANGE_DHE_PSK )
    {
        SSL_DEBUG_MSG( 2, ( "<= skip write certificate verify" ) );
        ssl->state++;
        return( 0 );
    }

    if( ssl->client_auth == 0 || ssl_own_cert( ssl ) == NULL )
    {
        SSL_DEBUG_MSG( 2, ( "<= skip write certificate verify" ) );
        ssl->state++;
        return( 0 );
    }

    if( ssl_own_key( ssl ) == NULL )
    {
        SSL_DEBUG_MSG( 1, ( "got no private key" ) );
        return( POLARSSL_ERR_SSL_PRIVATE_KEY_REQUIRED );
    }

    /*
     * Make an RSA signature of the handshake digests
     */
    ssl->handshake->calc_verify( ssl, hash );

#if defined(POLARSSL_SSL_PROTO_SSL3) || defined(POLARSSL_SSL_PROTO_TLS1) || \
    defined(POLARSSL_SSL_PROTO_TLS1_1)
    if( ssl->minor_ver != SSL_MINOR_VERSION_3 )
    {
        /*
         * digitally-signed struct {
         *     opaque md5_hash[16];
         *     opaque sha_hash[20];
         * };
         *
         * md5_hash
         *     MD5(handshake_messages);
         *
         * sha_hash
         *     SHA(handshake_messages);
         */
        hashlen = 36;
        md_alg = POLARSSL_MD_NONE;

        /*
         * For ECDSA, default hash is SHA-1 only
         */
        if( pk_can_do( ssl_own_key( ssl ), POLARSSL_PK_ECDSA ) )
        {
            hash_start += 16;
            hashlen -= 16;
            md_alg = POLARSSL_MD_SHA1;
        }
    }
    else
#endif /* POLARSSL_SSL_PROTO_SSL3 || POLARSSL_SSL_PROTO_TLS1 || \
          POLARSSL_SSL_PROTO_TLS1_1 */
#if defined(POLARSSL_SSL_PROTO_TLS1_2)
    if( ssl->minor_ver == SSL_MINOR_VERSION_3 )
    {
        /*
         * digitally-signed struct {
         *     opaque handshake_messages[handshake_messages_length];
         * };
         *
         * Taking shortcut here. We assume that the server always allows the
         * PRF Hash function and has sent it in the allowed signature
         * algorithms list received in the Certificate Request message.
         *
         * Until we encounter a server that does not, we will take this
         * shortcut.
         *
         * Reason: Otherwise we should have running hashes for SHA512 and SHA224
         *         in order to satisfy 'weird' needs from the server side.
         */
        if( ssl->transform_negotiate->ciphersuite_info->mac ==
            POLARSSL_MD_SHA384 )
        {
            md_alg = POLARSSL_MD_SHA384;
            ssl->out_msg[4] = SSL_HASH_SHA384;
        }
        else
        {
            md_alg = POLARSSL_MD_SHA256;
            ssl->out_msg[4] = SSL_HASH_SHA256;
        }
        ssl->out_msg[5] = ssl_sig_from_pk( ssl_own_key( ssl ) );

        /* Info from md_alg will be used instead */
        hashlen = 0;
        offset = 2;
    }
    else
#endif /* POLARSSL_SSL_PROTO_TLS1_2 */
    {
        SSL_DEBUG_MSG( 1, ( "should never happen" ) );
        return( POLARSSL_ERR_SSL_INTERNAL_ERROR );
    }

    if( ( ret = pk_sign( ssl_own_key( ssl ), md_alg, hash_start, hashlen,
                         ssl->out_msg + 6 + offset, &n,
                         ssl->f_rng, ssl->p_rng ) ) != 0 )
    {
        SSL_DEBUG_RET( 1, "pk_sign", ret );
        return( ret );
    }

    ssl->out_msg[4 + offset] = (unsigned char)( n >> 8 );
    ssl->out_msg[5 + offset] = (unsigned char)( n      );

    ssl->out_msglen  = 6 + n + offset;
    ssl->out_msgtype = SSL_MSG_HANDSHAKE;
    ssl->out_msg[0]  = SSL_HS_CERTIFICATE_VERIFY;

    ssl->state++;

    if( ( ret = ssl_write_record( ssl ) ) != 0 )
    {
        SSL_DEBUG_RET( 1, "ssl_write_record", ret );
        return( ret );
    }

    SSL_DEBUG_MSG( 2, ( "<= write certificate verify" ) );

    return( ret );
}
#endif /* !POLARSSL_KEY_EXCHANGE_RSA_ENABLED &&
          !POLARSSL_KEY_EXCHANGE_DHE_RSA_ENABLED &&
          !POLARSSL_KEY_EXCHANGE_ECDHE_RSA_ENABLED */

#if defined(POLARSSL_SSL_SESSION_TICKETS)
static int ssl_parse_new_session_ticket( ssl_context *ssl )
{
    int ret;
    uint32_t lifetime;
    size_t ticket_len;
    unsigned char *ticket;
    const unsigned char *msg;

    SSL_DEBUG_MSG( 2, ( "=> parse new session ticket" ) );

    if( ( ret = ssl_read_record( ssl ) ) != 0 )
    {
        SSL_DEBUG_RET( 1, "ssl_read_record", ret );
        return( ret );
    }

    if( ssl->in_msgtype != SSL_MSG_HANDSHAKE )
    {
        SSL_DEBUG_MSG( 1, ( "bad new session ticket message" ) );
        return( POLARSSL_ERR_SSL_UNEXPECTED_MESSAGE );
    }

    /*
     * struct {
     *     uint32 ticket_lifetime_hint;
     *     opaque ticket<0..2^16-1>;
     * } NewSessionTicket;
     *
     * 0  .  3   ticket_lifetime_hint
     * 4  .  5   ticket_len (n)
     * 6  .  5+n ticket content
     */
    if( ssl->in_msg[0] != SSL_HS_NEW_SESSION_TICKET ||
        ssl->in_hslen < 6 + ssl_hs_hdr_len( ssl ) )
    {
        SSL_DEBUG_MSG( 1, ( "bad new session ticket message" ) );
        return( POLARSSL_ERR_SSL_BAD_HS_NEW_SESSION_TICKET );
    }

    msg = ssl->in_msg + ssl_hs_hdr_len( ssl );

    lifetime = ( msg[0] << 24 ) | ( msg[1] << 16 ) |
               ( msg[2] <<  8 ) | ( msg[3]       );

    ticket_len = ( msg[4] << 8 ) | ( msg[5] );

    if( ticket_len + 6 + ssl_hs_hdr_len( ssl ) != ssl->in_hslen )
    {
        SSL_DEBUG_MSG( 1, ( "bad new session ticket message" ) );
        return( POLARSSL_ERR_SSL_BAD_HS_NEW_SESSION_TICKET );
    }

    SSL_DEBUG_MSG( 3, ( "ticket length: %d", ticket_len ) );

    /* We're not waiting for a NewSessionTicket message any more */
    ssl->handshake->new_session_ticket = 0;
    ssl->state = SSL_SERVER_CHANGE_CIPHER_SPEC;

    /*
     * Zero-length ticket means the server changed his mind and doesn't want
     * to send a ticket after all, so just forget it
     */
    if( ticket_len == 0 )
        return( 0 );

    polarssl_zeroize( ssl->session_negotiate->ticket,
                      ssl->session_negotiate->ticket_len );
    polarssl_free( ssl->session_negotiate->ticket );
    ssl->session_negotiate->ticket = NULL;
    ssl->session_negotiate->ticket_len = 0;

    if( ( ticket = polarssl_malloc( ticket_len ) ) == NULL )
    {
        SSL_DEBUG_MSG( 1, ( "ticket malloc failed" ) );
        return( POLARSSL_ERR_SSL_MALLOC_FAILED );
    }

    memcpy( ticket, msg + 6, ticket_len );

    ssl->session_negotiate->ticket = ticket;
    ssl->session_negotiate->ticket_len = ticket_len;
    ssl->session_negotiate->ticket_lifetime = lifetime;

    /*
     * RFC 5077 section 3.4:
     * "If the client receives a session ticket from the server, then it
     * discards any Session ID that was sent in the ServerHello."
     */
    SSL_DEBUG_MSG( 3, ( "ticket in use, discarding session id" ) );
    ssl->session_negotiate->length = 0;

    SSL_DEBUG_MSG( 2, ( "<= parse new session ticket" ) );

    return( 0 );
}
#endif /* POLARSSL_SSL_SESSION_TICKETS */

/*
 * SSL handshake -- client side -- single step
 */
int ssl_handshake_client_step( ssl_context *ssl )
{
    int ret = 0;

    if( ssl->state == SSL_HANDSHAKE_OVER )
        return( POLARSSL_ERR_SSL_BAD_INPUT_DATA );

    SSL_DEBUG_MSG( 2, ( "client state: %d", ssl->state ) );

    if( ( ret = ssl_flush_output( ssl ) ) != 0 )
        return( ret );

#if defined(POLARSSL_SSL_PROTO_DTLS)
    if( ssl->transport == SSL_TRANSPORT_DATAGRAM &&
        ssl->handshake != NULL &&
        ssl->handshake->retransmit_state == SSL_RETRANS_SENDING )
    {
        if( ( ret = ssl_resend( ssl ) ) != 0 )
            return( ret );
    }
#endif

    /* Change state now, so that it is right in ssl_read_record(), used
     * by DTLS for dropping out-of-sequence ChangeCipherSpec records */
#if defined(POLARSSL_SSL_SESSION_TICKETS)
    if( ssl->state == SSL_SERVER_CHANGE_CIPHER_SPEC &&
        ssl->handshake->new_session_ticket != 0 )
    {
        ssl->state = SSL_SERVER_NEW_SESSION_TICKET;
    }
#endif

    switch( ssl->state )
    {
        case SSL_HELLO_REQUEST:
            ssl->state = SSL_CLIENT_HELLO;
            break;

       /*
        *  ==>   ClientHello
        */
       case SSL_CLIENT_HELLO:
           ret = ssl_write_client_hello( ssl );
           break;

       /*
        *  <==   ServerHello
        *        Certificate
        *      ( ServerKeyExchange  )
        *      ( CertificateRequest )
        *        ServerHelloDone
        */
       case SSL_SERVER_HELLO:
           ret = ssl_parse_server_hello( ssl );
           break;

       case SSL_SERVER_CERTIFICATE:
           ret = ssl_parse_certificate( ssl );
           break;

       case SSL_SERVER_KEY_EXCHANGE:
           ret = ssl_parse_server_key_exchange( ssl );
           break;

       case SSL_CERTIFICATE_REQUEST:
           ret = ssl_parse_certificate_request( ssl );
           break;

       case SSL_SERVER_HELLO_DONE:
           ret = ssl_parse_server_hello_done( ssl );
           break;

       /*
        *  ==> ( Certificate/Alert  )
        *        ClientKeyExchange
        *      ( CertificateVerify  )
        *        ChangeCipherSpec
        *        Finished
        */
       case SSL_CLIENT_CERTIFICATE:
           ret = ssl_write_certificate( ssl );
           break;

       case SSL_CLIENT_KEY_EXCHANGE:
           ret = ssl_write_client_key_exchange( ssl );
           break;

       case SSL_CERTIFICATE_VERIFY:
           ret = ssl_write_certificate_verify( ssl );
           break;

       case SSL_CLIENT_CHANGE_CIPHER_SPEC:
           ret = ssl_write_change_cipher_spec( ssl );
           break;

       case SSL_CLIENT_FINISHED:
           ret = ssl_write_finished( ssl );
           break;

       /*
        *  <==   ( NewSessionTicket )
        *        ChangeCipherSpec
        *        Finished
        */
#if defined(POLARSSL_SSL_SESSION_TICKETS)
       case SSL_SERVER_NEW_SESSION_TICKET:
           ret = ssl_parse_new_session_ticket( ssl );
           break;
#endif

       case SSL_SERVER_CHANGE_CIPHER_SPEC:
           ret = ssl_parse_change_cipher_spec( ssl );
           break;

       case SSL_SERVER_FINISHED:
           ret = ssl_parse_finished( ssl );
           break;

       case SSL_FLUSH_BUFFERS:
           SSL_DEBUG_MSG( 2, ( "handshake: done" ) );
           ssl->state = SSL_HANDSHAKE_WRAPUP;
           break;

       case SSL_HANDSHAKE_WRAPUP:
           ssl_handshake_wrapup( ssl );
           break;

       default:
           SSL_DEBUG_MSG( 1, ( "invalid state %d", ssl->state ) );
           return( POLARSSL_ERR_SSL_BAD_INPUT_DATA );
   }

    return( ret );
}
#endif /* POLARSSL_SSL_CLI_C */<|MERGE_RESOLUTION|>--- conflicted
+++ resolved
@@ -691,14 +691,10 @@
     q = p;
     p += 2;
 
-<<<<<<< HEAD
-    /* Add TLS_EMPTY_RENEGOTIATION_INFO_SCSV */
-=======
     /*
      * Add TLS_EMPTY_RENEGOTIATION_INFO_SCSV
      */
 #if defined(POLARSSL_SSL_RENEGOTIATION)
->>>>>>> f6080b85
     if( ssl->renegotiation == SSL_INITIAL_HANDSHAKE )
 #endif
     {
@@ -1173,11 +1169,8 @@
     size_t n;
     size_t ext_len;
     unsigned char *buf, *ext;
-<<<<<<< HEAD
     unsigned char comp, accept_comp;
-=======
 #if defined(POLARSSL_SSL_RENEGOTIATION)
->>>>>>> f6080b85
     int renegotiation_info_seen = 0;
 #endif
     int handshake_failure = 0;
